--- conflicted
+++ resolved
@@ -41,7 +41,6 @@
   - Cloudformation template overrides now work as expected
 
 ### Changed
-<<<<<<< HEAD
 - CUMULUS-1139
   - Granules stored in the API contain a `files` property. Those files
     previously contained a `filename` property, which was an `s3://` URL. That
@@ -51,12 +50,10 @@
     coming back from the API will not contain that `filename` property.
   - `@cumulus/ingest/granule.moveGranuleFiles()` no longer includes a `filename` field in its
     output. The `bucket` and `filepath` fields should be used instead.
-=======
 - CUMULUS-1169
   - Deprecated the `@cumulus/common/step-functions` module.
   - Updated code that queries the StepFunctions API to use the retry-enabled functions from
     `@cumulus/common/StepFunctions`
->>>>>>> ac9d497c
 - CUMULUS-1121
   - Schema validation is now strongly enforced when writing to the database.
     Additional properties are not allowed and will result in a validation error.
