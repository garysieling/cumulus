# Changelog
All notable changes to this project will be documented in this file.

The format is based on [Keep a Changelog](http://keepachangelog.com/en/1.0.0/)
and this project adheres to [Semantic Versioning](http://semver.org/spec/v2.0.0.html).

## [Unreleased]

**Please Note**
- `cumulus-message-adapter` v1.0.13+ is required for `@cumulus/api` granule reingest API to work properly.  The latest version should be downloaded automatically by kes.

### Changed

- **CUMULUS-783 CUMULUS-790** - Updated `@cumulus/sync-granule` and `@cumulus/move-granules` tasks to always overwrite existing files for manually-triggered reingest.
- **CUMULUS-906** - Updated `@cumulus/api` granule reingest API to
  - add `reingestGranule: true` and `forceDuplicateOverwrite: true` to Cumulus message `cumulus_meta.cumulus_context` field to indicate that the workflow is a manually triggered re-ingest.
  - return warning message to operator when duplicateHandling is not `replace`
  - `cumulus-message-adapter` v1.0.13+ is required.
- **CUMULUS-793** - Updated the granule move PUT request in `@cumulus/api` to reject the move with a 409 status code if one or more of the files already exist at the destination location

### Added
<<<<<<< HEAD
- **CUMULUS-775**
  - Fixed `@cumlus/cmrjs.searchConcept` to search and return CMR results.
  - Changed `@cumulus/api/endpoints/granules.list` to inject a `concept-id` key
    to each returned granule.  If CMR cannot uniquely identify the collection by
    `short_name`, `version` and `cmr_provider`, it sets the value to `null`.
  - Added `@cumulus/api/lib/injectConceptId` to search and an add CMR `concept-id` to collection record.
=======
- **CUMULUS-975**
  - Add `KinesisInboundEventLogger` and `KinesisOutboundEventLogger` API lambdas.  These lambdas
    are utilized to dump incoming and outgoing ingest workflow kinesis streams
    to cloudwatch for analytics in case of AWS/stream failure.
  - Update rules model to allow tracking of log_event ARNs related to
    Rule event logging.    Kinesis rule types will now automatically log
    incoming events via a Kinesis event triggered lambda.
>>>>>>> c25e10b9
- **CUMULUS-965**
  - Add `@cumulus/test-data.loadJSONTestData()`,
    `@cumulus/test-data.loadTestData()`, and
    `@cumulus/test-data.streamTestData()` to safely load test data. These
    functions should be used instead of using `require()` to load test data,
    which could lead to tests interferring with each other.
  - Add a `@cumulus/util/deprecate()` function to mark a piece of code as
    deprecated
- **CUMULUS-986**
  - Added `waitForTestExecutionStart` to `@cumulus/integration-tests`

### Changed
- Updated `@cumulus/helloworld` to use S3 to store state for pass on retry tests

### Fixed
- Fixed a bug where FTP sockets were not closed after an error, keeping the Lambda function active until it timed out [CUMULUS-972]

## [v1.10.3] - 2018-10-31

### Added
- **CUMULUS-817**
  - Added AWS Dead Letter Queues for lambdas that are scheduled asynchronously/such that failures show up only in cloudwatch logs.
- **CUMULUS-956**
  - Migrated developer documentation and data-cookbooks to Docusaurus
    - supports versioning of documentation
  - Added `docs/docs-how-to.md` to outline how to do things like add new docs or locally install for testing.
  - Deployment/CI scripts have been updated to work with the new format
- **CUMULUS-811**
  - Added new S3 functions to `@cumulus/common/aws`:
    - `aws.s3TagSetToQueryString`: converts S3 TagSet array to querystring (for use with upload()).
    - `aws.s3PutObject`: Returns promise of S3 `putObject`, which puts an object on S3
    - `aws.s3CopyObject`: Returns promise of S3 `copyObject`, which copies an object in S3 to a new S3 location
    - `aws.s3GetObjectTagging`: Returns promise of S3 `getObjectTagging`, which returns an object containing an S3 TagSet.
  - `@/cumulus/common/aws.s3PutObject` defaults to an explicit `ACL` of 'private' if not overridden.
  - `@/cumulus/common/aws.s3CopyObject` defaults to an explicit `TaggingDirective` of 'COPY' if not overridden.

### Deprecated
- **CUMULUS-811**
  - Deprecated `@cumulus/ingest/aws.S3`. Member functions of this class will now
    log warnings pointing to similar functionality in `@cumulus/common/aws`.

## [v1.10.2] - 2018-10-24

### Added
- **CUMULUS-965**
  - Added a `@cumulus/logger` package
- **CUMULUS-885**
  - Added 'human readable' version identifiers to Lambda Versioning lambda aliases
- **CUMULUS-705**
  - Note: Make sure to update the IAM stack when deploying this update.
  - Adds an AsyncOperations model and associated DynamoDB table to the
    `@cumulus/api` package
  - Adds an /asyncOperations endpoint to the `@cumulus/api` package, which can
    be used to fetch the status of an AsyncOperation.
  - Adds a /bulkDelete endpoint to the `@cumulus/api` package, which performs an
    asynchronous bulk-delete operation. This is a stub right now which is only
    intended to demonstration how AsyncOperations work.
  - Adds an AsyncOperation ECS task to the `@cumulus/api` package, which will
    fetch an Lambda function, run it in ECS, and then store the result to the
    AsyncOperations table in DynamoDB.
- **CUMULUS-851** - Added workflow lambda versioning feature to allow in-flight workflows to use lambda versions that were in place when a workflow was initiated
    - Updated Kes custom code to remove logic that used the CMA file key to determine template compilation logic.  Instead, utilize a `customCompilation` template configuration flag to indicate a template should use Cumulus's kes customized methods instead of 'core'.
	- Added `useWorkflowLambdaVersions` configuration option to enable the lambdaVersioning feature set.   **This option is set to true by default** and should be set to false to disable the feature.
	- Added uniqueIdentifier configuration key to S3 sourced lambdas to optionally support S3 lambda resource versioning within this scheme. This key must be unique for each modified version of the lambda package and must be updated in configuration each time the source changes.
    - Added a new nested stack template that will create a `LambdaVersions` stack that will take lambda parameters from the base template, generate lambda versions/aliases and return outputs with references to the most 'current' lambda alias reference, and updated 'core' template to utilize these outputs (if `useWorkflowLambdaVersions` is enabled).

- Created a `@cumulus/api/lib/OAuth2` interface, which is implemented by the
  `@cumulus/api/lib/EarthdataLogin` and `@cumulus/api/lib/GoogleOAuth2` classes.
  Endpoints that need to handle authentication will determine which class to use
  based on environment variables. This also greatly simplifies testing.
- Added `@cumulus/api/lib/assertions`, containing more complex AVA test assertions
- Added PublishGranule workflow to publish a granule to CMR without full reingest. (ingest-in-place capability)

- `@cumulus/integration-tests` new functionality:
  - `listCollections` to list collections from a provided data directory
  - `deleteCollection` to delete list of collections from a deployed stack
  - `cleanUpCollections` combines the above in one function.
  - `listProviders` to list providers from a provided data directory
  - `deleteProviders` to delete list of providers from a deployed stack
  - `cleanUpProviders` combines the above in one function.
  - `@cumulus/integrations-tests/api.js`: `deleteGranule` and `deletePdr` functions to make `DELETE` requests to Cumulus API
  - `rules` API functionality for posting and deleting a rule and listing all rules
  - `wait-for-deploy` lambda for use in the redeployment tests
- `@cumulus/ingest/granule.js`: `ingestFile` inserts new `duplicate_found: true` field in the file's record if a duplicate file already exists on S3.
- `@cumulus/api`: `/execution-status` endpoint requests and returns complete execution output if  execution output is stored in S3 due to size.
- Added option to use environment variable to set CMR host in `@cumulus/cmrjs`.
- **CUMULUS-781** - Added integration tests for `@cumulus/sync-granule` when `duplicateHandling` is set to `replace` or `skip`
- **CUMULUS-791** - `@cumulus/move-granules`: `moveFileRequest` inserts new `duplicate_found: true` field in the file's record if a duplicate file already exists on S3. Updated output schema to document new `duplicate_found` field.

### Removed

- Removed `@cumulus/common/fake-earthdata-login-server`. Tests can now create a
  service stub based on `@cumulus/api/lib/OAuth2` if testing requires handling
  authentication.

### Changed

- **CUMULUS-940** - modified `@cumulus/common/aws` `receiveSQSMessages` to take a parameter object instead of positional parameters.  All defaults remain the same, but now access to long polling is available through `options.waitTimeSeconds`.
- **CUMULUS-948** - Update lambda functions `CNMToCMA` and `CnmResponse` in the `cumulus-data-shared` bucket and point the default stack to them.
- **CUMULUS-782** - Updated `@cumulus/sync-granule` task and `Granule.ingestFile` in `@cumulus/ingest` to keep both old and new data when a destination file with different checksum already exists and `duplicateHandling` is `version`
- Updated the config schema in `@cumulus/move-granules` to include the `moveStagedFiles` param.
- **CUMULUS-778** - Updated config schema and documentation in `@cumulus/sync-granule` to include `duplicateHandling` parameter for specifying how duplicate filenames should be handled
- **CUMULUS-779** - Updated `@cumulus/sync-granule` to throw `DuplicateFile` error when destination files already exist and `duplicateHandling` is `error`
- **CUMULUS-780** - Updated `@cumulus/sync-granule` to use `error` as the default for `duplicateHandling` when it is not specified
- **CUMULUS-780** - Updated `@cumulus/api` to use `error` as the default value for `duplicateHandling` in the `Collection` model
- **CUMULUS-785** - Updated the config schema and documentation in `@cumulus/move-granules` to include `duplicateHandling` parameter for specifying how duplicate filenames should be handled
- **CUMULUS-786, CUMULUS-787** - Updated `@cumulus/move-granules` to throw `DuplicateFile` error when destination files already exist and `duplicateHandling` is `error` or not specified
- **CUMULUS-789** - Updated `@cumulus/move-granules` to keep both old and new data when a destination file with different checksum already exists and `duplicateHandling` is `version`

### Fixed

- `getGranuleId` in `@cumulus/ingest` bug: `getGranuleId` was constructing an error using `filename` which was undefined. The fix replaces `filename` with the `uri` argument.
- Fixes to `del` in `@cumulus/api/endpoints/granules.js` to not error/fail when not all files exist in S3 (e.g. delete granule which has only 2 of 3 files ingested).
- `@cumulus/deployment/lib/crypto.js` now checks for private key existence properly.

## [v1.10.1] - 2018-09-4

### Fixed

- Fixed cloudformation template errors in `@cumulus/deployment/`
  - Replaced references to Fn::Ref: with Ref:
  - Moved long form template references to a newline

## [v1.10.0] - 2018-08-31

### Removed

- Removed unused and broken code from `@cumulus/common`
  - Removed `@cumulus/common/test-helpers`
  - Removed `@cumulus/common/task`
  - Removed `@cumulus/common/message-source`
  - Removed the `getPossiblyRemote` function from `@cumulus/common/aws`
  - Removed the `startPromisedSfnExecution` function from `@cumulus/common/aws`
  - Removed the `getCurrentSfnTask` function from `@cumulus/common/aws`

### Changed

- **CUMULUS-839** - In `@cumulus/sync-granule`, 'collection' is now an optional config parameter

### Fixed

- **CUMULUS-859** Moved duplicate code in `@cumulus/move-granules` and `@cumulus/post-to-cmr` to `@cumulus/ingest`. Fixed imports making assumptions about directory structure.
- `@cumulus/ingest/consumer` correctly limits the number of messages being received and processed from SQS. Details:
  - **Background:** `@cumulus/api` includes a lambda `<stack-name>-sqs2sf` which processes messages from the `<stack-name>-startSF` SQS queue every minute. The `sqs2sf` lambda uses `@cumulus/ingest/consumer` to receive and process messages from SQS.
  - **Bug:** More than `messageLimit` number of messages were being consumed and processed from the `<stack-name>-startSF` SQS queue. Many step functions were being triggered simultaneously by the lambda `<stack-name>-sqs2sf` (which consumes every minute from the `startSF` queue) and resulting in step function failure with the error: `An error occurred (ThrottlingException) when calling the GetExecutionHistory`.
  - **Fix:** `@cumulus/ingest/consumer#processMessages` now processes messages until `timeLimit` has passed _OR_ once it receives up to `messageLimit` messages. `sqs2sf` is deployed with a [default `messageLimit` of 10](https://github.com/nasa/cumulus/blob/670000c8a821ff37ae162385f921c40956e293f7/packages/deployment/app/config.yml#L147).
  - **IMPORTANT NOTE:** `consumer` will actually process up to `messageLimit * 2 - 1` messages. This is because sometimes `receiveSQSMessages` will return less than `messageLimit` messages and thus the consumer will continue to make calls to `receiveSQSMessages`. For example, given a `messageLimit` of 10 and subsequent calls to `receiveSQSMessages` returns up to 9 messages, the loop will continue and a final call could return up to 10 messages.


## [v1.9.1] - 2018-08-22

**Please Note** To take advantage of the added granule tracking API functionality, updates are required for the message adapter and its libraries. You should be on the following versions:
- `cumulus-message-adapter` 1.0.9+
- `cumulus-message-adapter-js` 1.0.4+
- `cumulus-message-adapter-java` 1.2.7+
- `cumulus-message-adapter-python` 1.0.5+

### Added

- **CUMULUS-687** Added logs endpoint to search for logs from a specific workflow execution in `@cumulus/api`. Added integration test.
- **CUMULUS-836** - `@cumulus/deployment` supports a configurable docker storage driver for ECS. ECS can be configured with either `devicemapper` (the default storage driver for AWS ECS-optimized AMIs) or `overlay2` (the storage driver used by the NGAP 2.0 AMI). The storage driver can be configured in `app/config.yml` with `ecs.docker.storageDriver: overlay2 | devicemapper`. The default is `overlay2`.
  - To support this configuration, a [Handlebars](https://handlebarsjs.com/) helper `ifEquals` was added to `packages/deployment/lib/kes.js`.
- **CUMULUS-836** - `@cumulus/api` added IAM roles required by the NGAP 2.0 AMI. The NGAP 2.0 AMI runs a script `register_instances_with_ssm.py` which requires the ECS IAM role to include `ec2:DescribeInstances` and `ssm:GetParameter` permissions.

### Fixed
- **CUMULUS-836** - `@cumulus/deployment` uses `overlay2` driver by default and does not attempt to write `--storage-opt dm.basesize` to fix [this error](https://github.com/moby/moby/issues/37039).
- **CUMULUS-413** Kinesis processing now captures all errrors.
  - Added kinesis fallback mechanism when errors occur during record processing.
  - Adds FallbackTopicArn to `@cumulus/api/lambdas.yml`
  - Adds fallbackConsumer lambda to `@cumulus/api`
  - Adds fallbackqueue option to lambda definitions capture lambda failures after three retries.
  - Adds kinesisFallback SNS topic to signal incoming errors from kinesis stream.
  - Adds kinesisFailureSQS to capture fully failed events from all retries.
- **CUMULUS-855** Adds integration test for kinesis' error path.
- **CUMULUS-686** Added workflow task name and version tracking via `@cumulus/api` executions endpoint under new `tasks` property, and under `workflow_tasks` in step input/output.
  - Depends on `cumulus-message-adapter` 1.0.9+, `cumulus-message-adapter-js` 1.0.4+, `cumulus-message-adapter-java` 1.2.7+ and `cumulus-message-adapter-python` 1.0.5+
- **CUMULUS-771**
  - Updated sync-granule to stream the remote file to s3
  - Added integration test for ingesting granules from ftp provider
  - Updated http/https integration tests for ingesting granules from http/https providers
- **CUMULUS-862** Updated `@cumulus/integration-tests` to handle remote lambda output
- **CUMULUS-856** Set the rule `state` to have default value `ENABLED`

### Changed

- In `@cumulus/deployment`, changed the example app config.yml to have additional IAM roles

## [v1.9.0] - 2018-08-06

**Please note** additional information and upgrade instructions [here](https://nasa.github.io/cumulus/upgrade/1.9.0.html)

### Added
- **CUMULUS-712** - Added integration tests verifying expected behavior in workflows
- **GITC-776-2** - Add support for versioned collections

### Fixed
- **CUMULUS-832**
  - Fixed indentation in example config.yml in `@cumulus/deployment`
  - Fixed issue with new deployment using the default distribution endpoint in `@cumulus/deployment` and `@cumulus/api`

## [v1.8.1] - 2018-08-01

**Note** IAM roles should be re-deployed with this release.

- **Cumulus-726**
  - Added function to `@cumulus/integration-tests`: `sfnStep` includes `getStepInput` which returns the input to the schedule event of a given step function step.
  - Added IAM policy `@cumulus/deployment`: Lambda processing IAM role includes `kinesis::PutRecord` so step function lambdas can write to kinesis streams.
- **Cumulus Community Edition**
  - Added Google OAuth authentication token logic to `@cumulus/api`. Refactored token endpoint to use environment variable flag `OAUTH_PROVIDER` when determining with authentication method to use.
  - Added API Lambda memory configuration variable `api_lambda_memory` to `@cumulus/api` and `@cumulus/deployment`.

### Changed

- **Cumulus-726**
  - Changed function in `@cumulus/api`: `models/rules.js#addKinesisEventSource` was modified to call to `deleteKinesisEventSource` with all required parameters (rule's name, arn and type).
  - Changed function in `@cumulus/integration-tests`: `getStepOutput` can now be used to return output of failed steps. If users of this function want the output of a failed event, they can pass a third parameter `eventType` as `'failure'`. This function will work as always for steps which completed successfully.

### Removed

- **Cumulus-726**
  - Configuration change to `@cumulus/deployment`: Removed default auto scaling configuration for Granules and Files DynamoDB tables.

- **CUMULUS-688**
  - Add integration test for ExecutionStatus
  - Function addition to `@cumulus/integration-tests`: `api` includes `getExecutionStatus` which returns the execution status from the Cumulus API

## [v1.8.0] - 2018-07-23

### Added

- **CUMULUS-718** Adds integration test for Kinesis triggering a workflow.

- **GITC-776-3** Added more flexibility for rules.  You can now edit all fields on the rule's record
We may need to update the api documentation to reflect this.

- **CUMULUS-681** - Add ingest-in-place action to granules endpoint
    - new applyWorkflow action at PUT /granules/{granuleid} Applying a workflow starts an execution of the provided workflow and passes the granule record as payload.
      Parameter(s):
        - workflow - the workflow name

- **CUMULUS-685** - Add parent exeuction arn to the execution which is triggered from a parent step function

### Changed
- **CUMULUS-768** - Integration tests get S3 provider data from shared data folder

### Fixed
- **CUMULUS-746** - Move granule API correctly updates record in dynamo DB and cmr xml file
- **CUMULUS-766** - Populate database fileSize field from S3 if value not present in Ingest payload

## [v1.7.1] - 2018-07-27

### Fixed
- **CUMULUS-766** - Backport from 1.8.0 - Populate database fileSize field from S3 if value not present in Ingest payload

## [v1.7.0] - 2018-07-02

### Please note: [Upgrade Instructions](https://nasa.github.io/cumulus/upgrade/1.7.0.html)

### Added
- **GITC-776-2** - Add support for versioned collectons
- **CUMULUS-491** - Add granule reconciliation API endpoints.
- **CUMULUS-480** Add suport for backup and recovery:
  - Add DynamoDB tables for granules, executions and pdrs
  - Add ability to write all records to S3
  - Add ability to download all DynamoDB records in form json files
  - Add ability to upload records to DynamoDB
  - Add migration scripts for copying granule, pdr and execution records from ElasticSearch to DynamoDB
  - Add IAM support for batchWrite on dynamoDB
-
- **CUMULUS-508** - `@cumulus/deployment` cloudformation template allows for lambdas and ECS clusters to have multiple AZ availability.
    - `@cumulus/deployment` also ensures docker uses `devicemapper` storage driver.
- **CUMULUS-755** - `@cumulus/deployment` Add DynamoDB autoscaling support.
    - Application developers can add autoscaling and override default values in their deployment's `app/config.yml` file using a `{TableName}Table:` key.

### Fixed
- **CUMULUS-747** - Delete granule API doesn't delete granule files in s3 and granule in elasticsearch
    - update the StreamSpecification DynamoDB tables to have StreamViewType: "NEW_AND_OLD_IMAGES"
    - delete granule files in s3
- **CUMULUS-398** - Fix not able to filter executions bu workflow
- **CUMULUS-748** - Fix invalid lambda .zip files being validated/uploaded to AWS
- **CUMULUS-544** - Post to CMR task has UAT URL hard-coded
  - Made configurable: PostToCmr now requires CMR_ENVIRONMENT env to be set to 'SIT' or 'OPS' for those CMR environments. Default is UAT.

### Changed
- **GITC-776-4** - Changed Discover-pdrs to not rely on collection but use provider_path in config. It also has an optional filterPdrs regex configuration parameter

- **CUMULUS-710** - In the integration test suite, `getStepOutput` returns the output of the first successful step execution or last failed, if none exists

## [v1.6.0] - 2018-06-06

### Please note: [Upgrade Instructions](https://nasa.github.io/cumulus/upgrade/1.6.0.html)

### Fixed
- **CUMULUS-602** - Format all logs sent to Elastic Search.
  - Extract cumulus log message and index it to Elastic Search.

### Added
- **CUMULUS-556** - add a mechanism for creating and running migration scripts on deployment.
- **CUMULUS-461** Support use of metadata date and other components in `url_path` property

### Changed
- **CUMULUS-477** Update bucket configuration to support multiple buckets of the same type:
  - Change the structure of the buckets to allow for  more than one bucket of each type. The bucket structure is now:
    bucket-key:
      name: <bucket-name>
      type: <type> i.e. internal, public, etc.
  - Change IAM and app deployment configuration to support new bucket structure
  - Update tasks and workflows to support new bucket structure
  - Replace instances where buckets.internal is relied upon to either use the system bucket or a configured bucket
  - Move IAM template to the deployment package. NOTE: You now have to specify '--template node_modules/@cumulus/deployment/iam' in your IAM deployment
  - Add IAM cloudformation template support to filter buckets by type

## [v1.5.5] - 2018-05-30

### Added
- **CUMULUS-530** - PDR tracking through Queue-granules
  - Add optional `pdr` property to the sync-granule task's input config and output payload.
- **CUMULUS-548** - Create a Lambda task that generates EMS distribution reports
  - In order to supply EMS Distribution Reports, you must enable S3 Server
    Access Logging on any S3 buckets used for distribution. See [How Do I Enable Server Access Logging for an S3 Bucket?](https://docs.aws.amazon.com/AmazonS3/latest/user-guide/server-access-logging.html)
    The "Target bucket" setting should point at the Cumulus internal bucket.
    The "Target prefix" should be
    "<STACK_NAME>/ems-distribution/s3-server-access-logs/", where "STACK_NAME"
    is replaced with the name of your Cumulus stack.

### Fixed
- **CUMULUS-546 - Kinesis Consumer should catch and log invalid JSON**
  - Kinesis Consumer lambda catches and logs errors so that consumer doesn't get stuck in a loop re-processing bad json records.
- EMS report filenames are now based on their start time instead of the time
  instead of the time that the report was generated
- **CUMULUS-552 - Cumulus API returns different results for the same collection depending on query**
  - The collection, provider and rule records in elasticsearch are now replaced with records from dynamo db when the dynamo db records are updated.

### Added
- `@cumulus/deployment`'s default cloudformation template now configures storage for Docker to match the configured ECS Volume. The template defines Docker's devicemapper basesize (`dm.basesize`) using `ecs.volumeSize`. This is addresses ECS default of limiting Docker containers to 10GB of storage ([Read more](https://aws.amazon.com/premiumsupport/knowledge-center/increase-default-ecs-docker-limit/)).

## [v1.5.4] - 2018-05-21

### Added
- **CUMULUS-535** - EMS Ingest, Archive, Archive Delete reports
  - Add lambda EmsReport to create daily EMS Ingest, Archive, Archive Delete reports
  - ems.provider property added to `@cumulus/deployment/app/config.yml`.
    To change the provider name, please add `ems: provider` property to `app/config.yml`.
- **CUMULUS-480** Use DynamoDB to store granules, pdrs and execution records
  - Activate PointInTime feature on DynamoDB tables
  - Increase test coverage on api package
  - Add ability to restore metadata records from json files to DynamoDB
- **CUMULUS-459** provide API endpoint for moving granules from one location on s3 to another

## [v1.5.3] - 2018-05-18

### Fixed
- **CUMULUS-557 - "Add dataType to DiscoverGranules output"**
  - Granules discovered by the DiscoverGranules task now include dataType
  - dataType is now a required property for granules used as input to the
    QueueGranules task
- **CUMULUS-550** Update deployment app/config.yml to force elasticsearch updates for deleted granules

## [v1.5.2] - 2018-05-15

### Fixed
- **CUMULUS-514 - "Unable to Delete the Granules"**
  - updated cmrjs.deleteConcept to return success if the record is not found
    in CMR.

### Added
- **CUMULUS-547** - The distribution API now includes an
  "earthdataLoginUsername" query parameter when it returns a signed S3 URL
- **CUMULUS-527 - "parse-pdr queues up all granules and ignores regex"**
  - Add an optional config property to the ParsePdr task called
    "granuleIdFilter". This property is a regular expression that is applied
    against the filename of the first file of each granule contained in the
    PDR. If the regular expression matches, then the granule is included in
    the output. Defaults to '.', which will match all granules in the PDR.
- File checksums in PDRs now support MD5
- Deployment support to subscribe to an SNS topic that already exists
- **CUMULUS-470, CUMULUS-471** In-region S3 Policy lambda added to API to update bucket policy for in-region access.
- **CUMULUS-533** Added fields to granule indexer to support EMS ingest and archive record creation
- **CUMULUS-534** Track deleted granules
  - added `deletedgranule` type to `cumulus` index.
  - **Important Note:** Force custom bootstrap to re-run by adding this to
    app/config.yml `es: elasticSearchMapping: 7`
- You can now deploy cumulus without ElasticSearch. Just add `es: null` to your `app/config.yml` file. This is only useful for debugging purposes. Cumulus still requires ElasticSearch to properly operate.
- `@cumulus/integration-tests` includes and exports the `addRules` function, which seeds rules into the DynamoDB table.
- Added capability to support EFS in cloud formation template. Also added
  optional capability to ssh to your instance and privileged lambda functions.
- Added support to force discovery of PDRs that have already been processed
  and filtering of selected data types
- `@cumulus/cmrjs` uses an environment variable `USER_IP_ADDRESS` or fallback
  IP address of `10.0.0.0` when a public IP address is not available. This
  supports lambda functions deployed into a VPC's private subnet, where no
  public IP address is available.

### Changed
- **CUMULUS-550** Custom bootstrap automatically adds new types to index on
  deployment

## [v1.5.1] - 2018-04-23
### Fixed
- add the missing dist folder to the hello-world task
- disable uglifyjs on the built version of the pdr-status-check (read: https://github.com/webpack-contrib/uglifyjs-webpack-plugin/issues/264)

## [v1.5.0] - 2018-04-23
### Changed
- Removed babel from all tasks and packages and increased minimum node requirements to version 8.10
- Lambda functions created by @cumulus/deployment will use node8.10 by default
- Moved [cumulus-integration-tests](https://github.com/nasa/cumulus-integration-tests) to the `example` folder CUMULUS-512
- Streamlined all packages dependencies (e.g. remove redundant dependencies and make sure versions are the same across packages)
- **CUMULUS-352:** Update Cumulus Elasticsearch indices to use [index aliases](https://www.elastic.co/guide/en/elasticsearch/reference/current/indices-aliases.html).
- **CUMULUS-519:** ECS tasks are no longer restarted after each CF deployment unless `ecs.restartTasksOnDeploy` is set to true
- **CUMULUS-298:** Updated log filterPattern to include all CloudWatch logs in ElasticSearch
- **CUMULUS-518:** Updates to the SyncGranule config schema
  - `granuleIdExtraction` is no longer a property
  - `process` is now an optional property
  - `provider_path` is no longer a property

### Fixed
- **CUMULUS-455 "Kes deployments using only an updated message adapter do not get automatically deployed"**
  - prepended the hash value of cumulus-message-adapter.zip file to the zip file name of lambda which uses message adapter.
  - the lambda function will be redeployed when message adapter or lambda function are updated
- Fixed a bug in the bootstrap lambda function where it stuck during update process
- Fixed a bug where the sf-sns-report task did not return the payload of the incoming message as the output of the task [CUMULUS-441]

### Added
- **CUMULUS-352:** Add reindex CLI to the API package.
- **CUMULUS-465:** Added mock http/ftp/sftp servers to the integration tests
- Added a `delete` method to the `@common/CollectionConfigStore` class
- **CUMULUS-467 "@cumulus/integration-tests or cumulus-integration-tests should seed provider and collection in deployed DynamoDB"**
  - `example` integration-tests populates providers and collections to database
  - `example` workflow messages are populated from workflow templates in s3, provider and collection information in database, and input payloads.  Input templates are removed.
  - added `https` protocol to provider schema

## [v1.4.1] - 2018-04-11

### Fixed
- Sync-granule install

## [v1.4.0] - 2018-04-09

### Fixed
- **CUMULUS-392 "queue-granules not returning the sfn-execution-arns queued"**
  - updated queue-granules to return the sfn-execution-arns queued and pdr if exists.
  - added pdr to ingest message meta.pdr instead of payload, so the pdr information doesn't get lost in the ingest workflow, and ingested granule in elasticsearch has pdr name.
  - fixed sf-sns-report schema, remove the invalid part
  - fixed pdr-status-check schema, the failed execution contains arn and reason
- **CUMULUS-206** make sure homepage and repository urls exist in package.json files of tasks and packages

### Added
- Example folder with a cumulus deployment example

### Changed
- [CUMULUS-450](https://bugs.earthdata.nasa.gov/browse/CUMULUS-450) - Updated
  the config schema of the **queue-granules** task
  - The config no longer takes a "collection" property
  - The config now takes an "internalBucket" property
  - The config now takes a "stackName" property
- [CUMULUS-450](https://bugs.earthdata.nasa.gov/browse/CUMULUS-450) - Updated
  the config schema of the **parse-pdr** task
  - The config no longer takes a "collection" property
  - The "stack", "provider", and "bucket" config properties are now
    required
- **CUMULUS-469** Added a lambda to the API package to prototype creating an S3 bucket policy for direct, in-region S3 access for the prototype bucket

### Removed
- Removed the `findTmpTestDataDirectory()` function from
  `@cumulus/common/test-utils`

### Fixed
- [CUMULUS-450](https://bugs.earthdata.nasa.gov/browse/CUMULUS-450)
  - The **queue-granules** task now enqueues a **sync-granule** task with the
    correct collection config for that granule based on the granule's
    data-type. It had previously been using the collection config from the
    config of the **queue-granules** task, which was a problem if the granules
    being queued belonged to different data-types.
  - The **parse-pdr** task now handles the case where a PDR contains granules
    with different data types, and uses the correct granuleIdExtraction for
    each granule.

### Added
- **CUMULUS-448** Add code coverage checking using [nyc](https://github.com/istanbuljs/nyc).

## [v1.3.0] - 2018-03-29

### Deprecated
- discover-s3-granules is deprecated. The functionality is provided by the discover-granules task
### Fixed
- **CUMULUS-331:** Fix aws.downloadS3File to handle non-existent key
- Using test ftp provider for discover-granules testing [CUMULUS-427]
- **CUMULUS-304: "Add AWS API throttling to pdr-status-check task"** Added concurrency limit on SFN API calls.  The default concurrency is 10 and is configurable through Lambda environment variable CONCURRENCY.
- **CUMULUS-414: "Schema validation not being performed on many tasks"** revised npm build scripts of tasks that use cumulus-message-adapter to place schema directories into dist directories.
- **CUMULUS-301:** Update all tests to use test-data package for testing data.
- **CUMULUS-271: "Empty response body from rules PUT endpoint"** Added the updated rule to response body.
- Increased memory allotment for `CustomBootstrap` lambda function. Resolves failed deployments where `CustomBootstrap` lambda function was failing with error `Process exited before completing request`. This was causing deployments to stall, fail to update and fail to rollback. This error is thrown when the lambda function tries to use more memory than it is allotted.
- Cumulus repository folders structure updated:
  - removed the `cumulus` folder altogether
  - moved `cumulus/tasks` to `tasks` folder at the root level
  - moved the tasks that are not converted to use CMA to `tasks/.not_CMA_compliant`
  - updated paths where necessary

### Added
- `@cumulus/integration-tests` - Added support for testing the output of an ECS activity as well as a Lambda function.

## [v1.2.0] - 2018-03-20

### Fixed
- Update vulnerable npm packages [CUMULUS-425]
- `@cumulus/api`: `kinesis-consumer.js` uses `sf-scheduler.js#schedule` instead of placing a message directly on the `startSF` SQS queue. This is a fix for [CUMULUS-359](https://bugs.earthdata.nasa.gov/browse/CUMULUS-359) because `sf-scheduler.js#schedule` looks up the provider and collection data in DynamoDB and adds it to the `meta` object of the enqueued message payload.
- `@cumulus/api`: `kinesis-consumer.js` catches and logs errors instead of doing an error callback. Before this change, `kinesis-consumer` was failing to process new records when an existing record caused an error because it would call back with an error and stop processing additional records. It keeps trying to process the record causing the error because it's "position" in the stream is unchanged. Catching and logging the errors is part 1 of the fix. Proposed part 2 is to enqueue the error and the message on a "dead-letter" queue so it can be processed later ([CUMULUS-413](https://bugs.earthdata.nasa.gov/browse/CUMULUS-413)).
- **CUMULUS-260: "PDR page on dashboard only shows zeros."** The PDR stats in LPDAAC are all 0s, even if the dashboard has been fixed to retrieve the correct fields.  The current version of pdr-status-check has a few issues.
  - pdr is not included in the input/output schema.  It's available from the input event.  So the pdr status and stats are not updated when the ParsePdr workflow is complete.  Adding the pdr to the input/output of the task will fix this.
  - pdr-status-check doesn't update pdr stats which prevent the real time pdr progress from showing up in the dashboard. To solve this, added lambda function sf-sns-report which is copied from @cumulus/api/lambdas/sf-sns-broadcast with modification, sf-sns-report can be used to report step function status anywhere inside a step function.  So add step sf-sns-report after each pdr-status-check, we will get the PDR status progress at real time.
  - It's possible an execution is still in the queue and doesn't exist in sfn yet.  Added code to handle 'ExecutionDoesNotExist' error when checking the execution status.
- Fixed `aws.cloudwatchevents()` typo in `packages/ingest/aws.js`. This typo was the root cause of the error: `Error: Could not process scheduled_ingest, Error: : aws.cloudwatchevents is not a constructor` seen when trying to update a rule.


### Removed

- `@cumulus/ingest/aws`: Remove queueWorkflowMessage which is no longer being used by `@cumulus/api`'s `kinesis-consumer.js`.

## [v1.1.4] - 2018-03-15

### Added
- added flag `useList` to parse-pdr [CUMULUS-404]

### Fixed

- Pass encrypted password to the ApiGranule Lambda function [CUMULUS-424]


## [v1.1.3] - 2018-03-14
### Fixed
- Changed @cumulus/deployment package install behavior. The build process will happen after installation

## [v1.1.2] - 2018-03-14

### Added
- added tools to @cumulus/integration-tests for local integration testing
- added end to end testing for discovering and parsing of PDRs
- `yarn e2e` command is available for end to end testing
### Fixed

- **CUMULUS-326: "Occasionally encounter "Too Many Requests" on deployment"** The api gateway calls will handle throttling errors
- **CUMULUS-175: "Dashboard providers not in sync with AWS providers."** The root cause of this bug - DynamoDB operations not showing up in Elasticsearch - was shared by collections and rules. The fix was to update providers', collections' and rules; POST, PUT and DELETE endpoints to operate on DynamoDB and using DynamoDB streams to update Elasticsearch. The following packages were made:
  - `@cumulus/deployment` deploys DynamoDB streams for the Collections, Providers and Rules tables as well as a new lambda function called `dbIndexer`. The `dbIndexer` lambda has an event source mapping which listens to each of the DynamoDB streams. The dbIndexer lambda receives events referencing operations on the DynamoDB table and updates the elasticsearch cluster accordingly.
  - The `@cumulus/api` endpoints for collections, providers and rules _only_ query DynamoDB, with the exception of LIST endpoints and the collections' GET endpoint.

### Updated
- Broke up `kes.override.js` of @cumulus/deployment to multiple modules and moved to a new location
- Expanded @cumulus/deployment test coverage
- all tasks were updated to use cumulus-message-adapter-js 1.0.1
- added build process to integration-tests package to babelify it before publication
- Update @cumulus/integration-tests lambda.js `getLambdaOutput` to return the entire lambda output. Previously `getLambdaOutput` returned only the payload.

## [v1.1.1] - 2018-03-08

### Removed
- Unused queue lambda in api/lambdas [CUMULUS-359]

### Fixed
- Kinesis message content is passed to the triggered workflow [CUMULUS-359]
- Kinesis message queues a workflow message and does not write to rules table [CUMULUS-359]

## [v1.1.0] - 2018-03-05

### Added

- Added a `jlog` function to `common/test-utils` to aid in test debugging
- Integration test package with command line tool [CUMULUS-200] by @laurenfrederick
- Test for FTP `useList` flag [CUMULUS-334] by @kkelly51

### Updated
- The `queue-pdrs` task now uses the [cumulus-message-adapter-js](https://github.com/nasa/cumulus-message-adapter-js)
  library
- Updated the `queue-pdrs` JSON schemas
- The test-utils schema validation functions now throw an error if validation
  fails
- The `queue-granules` task now uses the [cumulus-message-adapter-js](https://github.com/nasa/cumulus-message-adapter-js)
  library
- Updated the `queue-granules` JSON schemas

### Removed
- Removed the `getSfnExecutionByName` function from `common/aws`
- Removed the `getGranuleStatus` function from `common/aws`

## [v1.0.1] - 2018-02-27

### Added
- More tests for discover-pdrs, dicover-granules by @yjpa7145
- Schema validation utility for tests by @yjpa7145

### Changed
- Fix an FTP listing bug for servers that do not support STAT [CUMULUS-334] by @kkelly51

## [v1.0.0] - 2018-02-23

[Unreleased]: https://github.com/nasa/cumulus/compare/v1.10.3...HEAD
[v1.10.3]: https://github.com/nasa/cumulus/compare/v1.10.2...v1.10.3
[v1.10.2]: https://github.com/nasa/cumulus/compare/v1.10.1...v1.10.2
[v1.10.1]: https://github.com/nasa/cumulus/compare/v1.10.0...v1.10.1
[v1.10.0]: https://github.com/nasa/cumulus/compare/v1.9.1...v1.10.0
[v1.9.1]: https://github.com/nasa/cumulus/compare/v1.9.0...v1.9.1
[v1.9.0]: https://github.com/nasa/cumulus/compare/v1.8.1...v1.9.0
[v1.8.1]: https://github.com/nasa/cumulus/compare/v1.8.0...v1.8.1
[v1.8.0]: https://github.com/nasa/cumulus/compare/v1.7.0...v1.8.0
[v1.7.0]: https://github.com/nasa/cumulus/compare/v1.6.0...v1.7.0
[v1.6.0]: https://github.com/nasa/cumulus/compare/v1.5.5...v1.6.0
[v1.5.5]: https://github.com/nasa/cumulus/compare/v1.5.4...v1.5.5
[v1.5.4]: https://github.com/nasa/cumulus/compare/v1.5.3...v1.5.4
[v1.5.3]: https://github.com/nasa/cumulus/compare/v1.5.2...v1.5.3
[v1.5.2]: https://github.com/nasa/cumulus/compare/v1.5.1...v1.5.2
[v1.5.1]: https://github.com/nasa/cumulus/compare/v1.5.0...v1.5.1
[v1.5.0]: https://github.com/nasa/cumulus/compare/v1.4.1...v1.5.0
[v1.4.1]: https://github.com/nasa/cumulus/compare/v1.4.0...v1.4.1
[v1.4.0]: https://github.com/nasa/cumulus/compare/v1.3.0...v1.4.0
[v1.3.0]: https://github.com/nasa/cumulus/compare/v1.2.0...v1.3.0
[v1.2.0]: https://github.com/nasa/cumulus/compare/v1.1.4...v1.2.0
[v1.1.4]: https://github.com/nasa/cumulus/compare/v1.1.3...v1.1.4
[v1.1.3]: https://github.com/nasa/cumulus/compare/v1.1.2...v1.1.3
[v1.1.2]: https://github.com/nasa/cumulus/compare/v1.1.1...v1.1.2
[v1.1.1]: https://github.com/nasa/cumulus/compare/v1.0.1...v1.1.1
[v1.1.0]: https://github.com/nasa/cumulus/compare/v1.0.1...v1.1.0
[v1.0.1]: https://github.com/nasa/cumulus/compare/v1.0.0...v1.0.1
[v1.0.0]: https://github.com/nasa/cumulus/compare/pre-v1-release...v1.0.0<|MERGE_RESOLUTION|>--- conflicted
+++ resolved
@@ -19,14 +19,6 @@
 - **CUMULUS-793** - Updated the granule move PUT request in `@cumulus/api` to reject the move with a 409 status code if one or more of the files already exist at the destination location
 
 ### Added
-<<<<<<< HEAD
-- **CUMULUS-775**
-  - Fixed `@cumlus/cmrjs.searchConcept` to search and return CMR results.
-  - Changed `@cumulus/api/endpoints/granules.list` to inject a `concept-id` key
-    to each returned granule.  If CMR cannot uniquely identify the collection by
-    `short_name`, `version` and `cmr_provider`, it sets the value to `null`.
-  - Added `@cumulus/api/lib/injectConceptId` to search and an add CMR `concept-id` to collection record.
-=======
 - **CUMULUS-975**
   - Add `KinesisInboundEventLogger` and `KinesisOutboundEventLogger` API lambdas.  These lambdas
     are utilized to dump incoming and outgoing ingest workflow kinesis streams
@@ -34,7 +26,12 @@
   - Update rules model to allow tracking of log_event ARNs related to
     Rule event logging.    Kinesis rule types will now automatically log
     incoming events via a Kinesis event triggered lambda.
->>>>>>> c25e10b9
+
+- **CUMULUS-775**
+  - Fixed `@cumulus/cmrjs.searchConcept` and  to search and return CMR results.
+  - Modified `@cumulus/cmrjs.CMR.searchGranule` and `@cumulus/cmrjs.CMR.searchCollection` to include CMR's provider as a default parameter to searches.
+
+
 - **CUMULUS-965**
   - Add `@cumulus/test-data.loadJSONTestData()`,
     `@cumulus/test-data.loadTestData()`, and
