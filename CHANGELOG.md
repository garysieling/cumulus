# Changelog
All notable changes to this project will be documented in this file.

The format is based on [Keep a Changelog](http://keepachangelog.com/en/1.0.0/)
and this project adheres to [Semantic Versioning](http://semver.org/spec/v2.0.0.html).

## [Unreleased]

<<<<<<< HEAD
### Fixed


=======
### Changed
- **GITC-776-4** - Fixed Discover-pdrs to not rely on collection but use provider_path in config. It also has an optional filterPdrs regex configuration parameter
### Fixed
>>>>>>> 5755aff6
- **CUMULUS-746** - Move granule API correctly updates record in dynamo DB and cmr xml file

## [v1.7.0] - 2018-07-02

### Please note: [Upgrade Instructions](https://cumulus-nasa.github.io/upgrade/1.7.0.html)

### Added
- **GITC-776-2** - Add support for versioned collectons
- **CUMULUS-491** - Add granule reconciliation API endpoints.
- **CUMULUS-480** Add suport for backup and recovery:
  - Add DynamoDB tables for granules, executions and pdrs
  - Add ability to write all records to S3
  - Add ability to download all DynamoDB records in form json files
  - Add ability to upload records to DynamoDB
  - Add migration scripts for copying granule, pdr and execution records from ElasticSearch to DynamoDB
  - Add IAM support for batchWrite on dynamoDB
- **CUMULUS-508** - `@cumulus/deployment` cloudformation template allows for lambdas and ECS clusters to have multiple AZ availability.
    - `@cumulus/deployment` also ensures docker uses `devicemapper` storage driver.
- **CUMULUS-755** - `@cumulus/deployment` Add DynamoDB autoscaling support. 
    - Application developers can add autoscaling and override default values in their deployment's `app/config.yml` file using a `{TableName}Table:` key.

### Fixed
- **CUMULUS-747** - Delete granule API doesn't delete granule files in s3 and granule in elasticsearch
    - update the StreamSpecification DynamoDB tables to have StreamViewType: "NEW_AND_OLD_IMAGES"
    - delete granule files in s3
- **CUMULUS-398** - Fix not able to filter executions bu workflow
- **CUMULUS-544** - Post to CMR task has UAT URL hard-coded
  - Made configurable: PostToCmr now requires CMR_ENVIRONMENT env to be set to 'SIT' or 'OPS' for those CMR environments. Default is UAT.

### Changed
- **GITC-776-4** - Changed Discover-pdrs to not rely on collection but use provider_path in config. It also has an optional filterPdrs regex configuration parameter

- **CUMULUS-710** - In the integration test suite, `getStepOutput` returns the output of the first successful step execution or last failed, if none exists

## [v1.6.0] - 2018-06-06

### Please note: [Upgrade Instructions](https://cumulus-nasa.github.io/upgrade/1.6.0.html)

### Fixed
- **CUMULUS-602** - Format all logs sent to Elastic Search.
  - Extract cumulus log message and index it to Elastic Search.

### Added
- **CUMULUS-556** - add a mechanism for creating and running migration scripts on deployment.
- **CUMULUS-461** Support use of metadata date and other components in `url_path` property

### Changed
- **CUMULUS-477** Update bucket configuration to support multiple buckets of the same type:
  - Change the structure of the buckets to allow for  more than one bucket of each type. The bucket structure is now:
    bucket-key:
      name: <bucket-name>
      type: <type> i.e. internal, public, etc.
  - Change IAM and app deployment configuration to support new bucket structure
  - Update tasks and workflows to support new bucket structure
  - Replace instances where buckets.internal is relied upon to either use the system bucket or a configured bucket
  - Move IAM template to the deployment package. NOTE: You now have to specify '--template node_modules/@cumulus/deployment/iam' in your IAM deployment
  - Add IAM cloudformation template support to filter buckets by type

## [v1.5.5] - 2018-05-30

### Added
- **CUMULUS-530** - PDR tracking through Queue-granules
  - Add optional `pdr` property to the sync-granule task's input config and output payload.
- **CUMULUS-548** - Create a Lambda task that generates EMS distribution reports
  - In order to supply EMS Distribution Reports, you must enable S3 Server
    Access Logging on any S3 buckets used for distribution. See [How Do I Enable Server Access Logging for an S3 Bucket?](https://docs.aws.amazon.com/AmazonS3/latest/user-guide/server-access-logging.html)
    The "Target bucket" setting should point at the Cumulus internal bucket.
    The "Target prefix" should be
    "<STACK_NAME>/ems-distribution/s3-server-access-logs/", where "STACK_NAME"
    is replaced with the name of your Cumulus stack.

### Fixed
- **CUMULUS-546 - Kinesis Consumer should catch and log invalid JSON**
  - Kinesis Consumer lambda catches and logs errors so that consumer doesn't get stuck in a loop re-processing bad json records.
- EMS report filenames are now based on their start time instead of the time
  instead of the time that the report was generated
- **CUMULUS-552 - Cumulus API returns different results for the same collection depending on query**
  - The collection, provider and rule records in elasticsearch are now replaced with records from dynamo db when the dynamo db records are updated.

### Added
- `@cumulus/deployment`'s default cloudformation template now configures storage for Docker to match the configured ECS Volume. The template defines Docker's devicemapper basesize (`dm.basesize`) using `ecs.volumeSize`. This is addresses ECS default of limiting Docker containers to 10GB of storage ([Read more](https://aws.amazon.com/premiumsupport/knowledge-center/increase-default-ecs-docker-limit/)).

## [v1.5.4] - 2018-05-21

### Added
- **CUMULUS-535** - EMS Ingest, Archive, Archive Delete reports
  - Add lambda EmsReport to create daily EMS Ingest, Archive, Archive Delete reports
  - ems.provider property added to `@cumulus/deployment/app/config.yml`.
    To change the provider name, please add `ems: provider` property to `app/config.yml`.
- **CUMULUS-480** Use DynamoDB to store granules, pdrs and execution records
  - Activate PointInTime feature on DynamoDB tables
  - Increase test coverage on api package
  - Add ability to restore metadata records from json files to DynamoDB
- **CUMULUS-459** provide API endpoint for moving granules from one location on s3 to another

## [v1.5.3] - 2018-05-18

### Fixed
- **CUMULUS-557 - "Add dataType to DiscoverGranules output"**
  - Granules discovered by the DiscoverGranules task now include dataType
  - dataType is now a required property for granules used as input to the
    QueueGranules task
- **CUMULUS-550** Update deployment app/config.yml to force elasticsearch updates for deleted granules

## [v1.5.2] - 2018-05-15

### Fixed
- **CUMULUS-514 - "Unable to Delete the Granules"**
  - updated cmrjs.deleteConcept to return success if the record is not found
    in CMR.

### Added
- **CUMULUS-547** - The distribution API now includes an
  "earthdataLoginUsername" query parameter when it returns a signed S3 URL
- **CUMULUS-527 - "parse-pdr queues up all granules and ignores regex"**
  - Add an optional config property to the ParsePdr task called
    "granuleIdFilter". This property is a regular expression that is applied
    against the filename of the first file of each granule contained in the
    PDR. If the regular expression matches, then the granule is included in
    the output. Defaults to '.', which will match all granules in the PDR.
- File checksums in PDRs now support MD5
- Deployment support to subscribe to an SNS topic that already exists
- **CUMULUS-470, CUMULUS-471** In-region S3 Policy lambda added to API to update bucket policy for in-region access.
- **CUMULUS-533** Added fields to granule indexer to support EMS ingest and archive record creation
- **CUMULUS-534** Track deleted granules
  - added `deletedgranule` type to `cumulus` index.
  - **Important Note:** Force custom bootstrap to re-run by adding this to
    app/config.yml `es: elasticSearchMapping: 7`
- You can now deploy cumulus without ElasticSearch. Just add `es: null` to your `app/config.yml` file. This is only useful for debugging purposes. Cumulus still requires ElasticSearch to properly operate.
- `@cumulus/integration-tests` includes and exports the `addRules` function, which seeds rules into the DynamoDB table.
- Added capability to support EFS in cloud formation template. Also added
  optional capability to ssh to your instance and privileged lambda functions.
- Added support to force discovery of PDRs that have already been processed
  and filtering of selected data types
- `@cumulus/cmrjs` uses an environment variable `USER_IP_ADDRESS` or fallback
  IP address of `10.0.0.0` when a public IP address is not available. This
  supports lambda functions deployed into a VPC's private subnet, where no
  public IP address is available.

### Changed
- **CUMULUS-550** Custom bootstrap automatically adds new types to index on
  deployment

## [v1.5.1] - 2018-04-23
### Fixed
- add the missing dist folder to the hello-world task
- disable uglifyjs on the built version of the pdr-status-check (read: https://github.com/webpack-contrib/uglifyjs-webpack-plugin/issues/264)

## [v1.5.0] - 2018-04-23
### Changed
- Removed babel from all tasks and packages and increased minimum node requirements to version 8.10
- Lambda functions created by @cumulus/deployment will use node8.10 by default
- Moved [cumulus-integration-tests](https://github.com/cumulus-nasa/cumulus-integration-tests) to the `example` folder CUMULUS-512
- Streamlined all packages dependencies (e.g. remove redundant dependencies and make sure versions are the same across packages)
- **CUMULUS-352:** Update Cumulus Elasticsearch indices to use [index aliases](https://www.elastic.co/guide/en/elasticsearch/reference/current/indices-aliases.html).
- **CUMULUS-519:** ECS tasks are no longer restarted after each CF deployment unless `ecs.restartTasksOnDeploy` is set to true
- **CUMULUS-298:** Updated log filterPattern to include all CloudWatch logs in ElasticSearch
- **CUMULUS-518:** Updates to the SyncGranule config schema
  - `granuleIdExtraction` is no longer a property
  - `process` is now an optional property
  - `provider_path` is no longer a property

### Fixed
- **CUMULUS-455 "Kes deployments using only an updated message adapter do not get automatically deployed"**
  - prepended the hash value of cumulus-message-adapter.zip file to the zip file name of lambda which uses message adapter.
  - the lambda function will be redeployed when message adapter or lambda function are updated
- Fixed a bug in the bootstrap lambda function where it stuck during update process
- Fixed a bug where the sf-sns-report task did not return the payload of the incoming message as the output of the task [CUMULUS-441]

### Added
- **CUMULUS-352:** Add reindex CLI to the API package.
- **CUMULUS-465:** Added mock http/ftp/sftp servers to the integration tests
- Added a `delete` method to the `@common/CollectionConfigStore` class
- **CUMULUS-467 "@cumulus/integration-tests or cumulus-integration-tests should seed provider and collection in deployed DynamoDB"**
  - `example` integration-tests populates providers and collections to database
  - `example` workflow messages are populated from workflow templates in s3, provider and collection information in database, and input payloads.  Input templates are removed.
  - added `https` protocol to provider schema

## [v1.4.1] - 2018-04-11

### Fixed
- Sync-granule install

## [v1.4.0] - 2018-04-09

### Fixed
- **CUMULUS-392 "queue-granules not returning the sfn-execution-arns queued"**
  - updated queue-granules to return the sfn-execution-arns queued and pdr if exists.
  - added pdr to ingest message meta.pdr instead of payload, so the pdr information doesn't get lost in the ingest workflow, and ingested granule in elasticsearch has pdr name.
  - fixed sf-sns-report schema, remove the invalid part
  - fixed pdr-status-check schema, the failed execution contains arn and reason
- **CUMULUS-206** make sure homepage and repository urls exist in package.json files of tasks and packages

### Added
- Example folder with a cumulus deployment example

### Changed
- [CUMULUS-450](https://bugs.earthdata.nasa.gov/browse/CUMULUS-450) - Updated
  the config schema of the **queue-granules** task
  - The config no longer takes a "collection" property
  - The config now takes an "internalBucket" property
  - The config now takes a "stackName" property
- [CUMULUS-450](https://bugs.earthdata.nasa.gov/browse/CUMULUS-450) - Updated
  the config schema of the **parse-pdr** task
  - The config no longer takes a "collection" property
  - The "stack", "provider", and "bucket" config properties are now
    required
- **CUMULUS-469** Added a lambda to the API package to prototype creating an S3 bucket policy for direct, in-region S3 access for the prototype bucket

### Removed
- Removed the `findTmpTestDataDirectory()` function from
  `@cumulus/common/test-utils`

### Fixed
- [CUMULUS-450](https://bugs.earthdata.nasa.gov/browse/CUMULUS-450)
  - The **queue-granules** task now enqueues a **sync-granule** task with the
    correct collection config for that granule based on the granule's
    data-type. It had previously been using the collection config from the
    config of the **queue-granules** task, which was a problem if the granules
    being queued belonged to different data-types.
  - The **parse-pdr** task now handles the case where a PDR contains granules
    with different data types, and uses the correct granuleIdExtraction for
    each granule.

### Added
- **CUMULUS-448** Add code coverage checking using [nyc](https://github.com/istanbuljs/nyc).

## [v1.3.0] - 2018-03-29

### Deprecated
- discover-s3-granules is deprecated. The functionality is provided by the discover-granules task
### Fixed
- **CUMULUS-331:** Fix aws.downloadS3File to handle non-existent key
- Using test ftp provider for discover-granules testing [CUMULUS-427]
- **CUMULUS-304: "Add AWS API throttling to pdr-status-check task"** Added concurrency limit on SFN API calls.  The default concurrency is 10 and is configurable through Lambda environment variable CONCURRENCY.
- **CUMULUS-414: "Schema validation not being performed on many tasks"** revised npm build scripts of tasks that use cumulus-message-adapter to place schema directories into dist directories.
- **CUMULUS-301:** Update all tests to use test-data package for testing data.
- **CUMULUS-271: "Empty response body from rules PUT endpoint"** Added the updated rule to response body.
- Increased memory allotment for `CustomBootstrap` lambda function. Resolves failed deployments where `CustomBootstrap` lambda function was failing with error `Process exited before completing request`. This was causing deployments to stall, fail to update and fail to rollback. This error is thrown when the lambda function tries to use more memory than it is allotted.
- Cumulus repository folders structure updated:
  - removed the `cumulus` folder altogether
  - moved `cumulus/tasks` to `tasks` folder at the root level
  - moved the tasks that are not converted to use CMA to `tasks/.not_CMA_compliant`
  - updated paths where necessary

### Added
- `@cumulus/integration-tests` - Added support for testing the output of an ECS activity as well as a Lambda function.

## [v1.2.0] - 2018-03-20

### Fixed
- Update vulnerable npm packages [CUMULUS-425]
- `@cumulus/api`: `kinesis-consumer.js` uses `sf-scheduler.js#schedule` instead of placing a message directly on the `startSF` SQS queue. This is a fix for [CUMULUS-359](https://bugs.earthdata.nasa.gov/browse/CUMULUS-359) because `sf-scheduler.js#schedule` looks up the provider and collection data in DynamoDB and adds it to the `meta` object of the enqueued message payload.
- `@cumulus/api`: `kinesis-consumer.js` catches and logs errors instead of doing an error callback. Before this change, `kinesis-consumer` was failing to process new records when an existing record caused an error because it would call back with an error and stop processing additional records. It keeps trying to process the record causing the error because it's "position" in the stream is unchanged. Catching and logging the errors is part 1 of the fix. Proposed part 2 is to enqueue the error and the message on a "dead-letter" queue so it can be processed later ([CUMULUS-413](https://bugs.earthdata.nasa.gov/browse/CUMULUS-413)).
- **CUMULUS-260: "PDR page on dashboard only shows zeros."** The PDR stats in LPDAAC are all 0s, even if the dashboard has been fixed to retrieve the correct fields.  The current version of pdr-status-check has a few issues.
  - pdr is not included in the input/output schema.  It's available from the input event.  So the pdr status and stats are not updated when the ParsePdr workflow is complete.  Adding the pdr to the input/output of the task will fix this.
  - pdr-status-check doesn't update pdr stats which prevent the real time pdr progress from showing up in the dashboard. To solve this, added lambda function sf-sns-report which is copied from @cumulus/api/lambdas/sf-sns-broadcast with modification, sf-sns-report can be used to report step function status anywhere inside a step function.  So add step sf-sns-report after each pdr-status-check, we will get the PDR status progress at real time.
  - It's possible an execution is still in the queue and doesn't exist in sfn yet.  Added code to handle 'ExecutionDoesNotExist' error when checking the execution status.
- Fixed `aws.cloudwatchevents()` typo in `packages/ingest/aws.js`. This typo was the root cause of the error: `Error: Could not process scheduled_ingest, Error: : aws.cloudwatchevents is not a constructor` seen when trying to update a rule.


### Removed

- `@cumulus/ingest/aws`: Remove queueWorkflowMessage which is no longer being used by `@cumulus/api`'s `kinesis-consumer.js`.

## [v1.1.4] - 2018-03-15

### Added
- added flag `useList` to parse-pdr [CUMULUS-404]

### Fixed

- Pass encrypted password to the ApiGranule Lambda function [CUMULUS-424]


## [v1.1.3] - 2018-03-14
### Fixed
- Changed @cumulus/deployment package install behavior. The build process will happen after installation

## [v1.1.2] - 2018-03-14

### Added
- added tools to @cumulus/integration-tests for local integration testing
- added end to end testing for discovering and parsing of PDRs
- `yarn e2e` command is available for end to end testing
### Fixed

- **CUMULUS-326: "Occasionally encounter "Too Many Requests" on deployment"** The api gateway calls will handle throttling errors
- **CUMULUS-175: "Dashboard providers not in sync with AWS providers."** The root cause of this bug - DynamoDB operations not showing up in Elasticsearch - was shared by collections and rules. The fix was to update providers', collections' and rules; POST, PUT and DELETE endpoints to operate on DynamoDB and using DynamoDB streams to update Elasticsearch. The following packages were made:
  - `@cumulus/deployment` deploys DynamoDB streams for the Collections, Providers and Rules tables as well as a new lambda function called `dbIndexer`. The `dbIndexer` lambda has an event source mapping which listens to each of the DynamoDB streams. The dbIndexer lambda receives events referencing operations on the DynamoDB table and updates the elasticsearch cluster accordingly.
  - The `@cumulus/api` endpoints for collections, providers and rules _only_ query DynamoDB, with the exception of LIST endpoints and the collections' GET endpoint.

### Updated
- Broke up `kes.override.js` of @cumulus/deployment to multiple modules and moved to a new location
- Expanded @cumulus/deployment test coverage
- all tasks were updated to use cumulus-message-adapter-js 1.0.1
- added build process to integration-tests package to babelify it before publication
- Update @cumulus/integration-tests lambda.js `getLambdaOutput` to return the entire lambda output. Previously `getLambdaOutput` returned only the payload.

## [v1.1.1] - 2018-03-08

### Removed
- Unused queue lambda in api/lambdas [CUMULUS-359]

### Fixed
- Kinesis message content is passed to the triggered workflow [CUMULUS-359]
- Kinesis message queues a workflow message and does not write to rules table [CUMULUS-359]

## [v1.1.0] - 2018-03-05

### Added

- Added a `jlog` function to `common/test-utils` to aid in test debugging
- Integration test package with command line tool [CUMULUS-200] by @laurenfrederick
- Test for FTP `useList` flag [CUMULUS-334] by @kkelly51

### Updated
- The `queue-pdrs` task now uses the [cumulus-message-adapter-js](https://github.com/cumulus-nasa/cumulus-message-adapter-js)
  library
- Updated the `queue-pdrs` JSON schemas
- The test-utils schema validation functions now throw an error if validation
  fails
- The `queue-granules` task now uses the [cumulus-message-adapter-js](https://github.com/cumulus-nasa/cumulus-message-adapter-js)
  library
- Updated the `queue-granules` JSON schemas

### Removed
- Removed the `getSfnExecutionByName` function from `common/aws`
- Removed the `getGranuleStatus` function from `common/aws`

## [v1.0.1] - 2018-02-27

### Added
- More tests for discover-pdrs, dicover-granules by @yjpa7145
- Schema validation utility for tests by @yjpa7145

### Changed
- Fix an FTP listing bug for servers that do not support STAT [CUMULUS-334] by @kkelly51

## [v1.0.0] - 2018-02-23

[Unreleased]: https://github.com/cumulus-nasa/cumulus/compare/v1.7.0...HEAD
[v1.7.0]: https://github.com/cumulus-nasa/cumulus/compare/v1.6.0...v1.7.0
[v1.6.0]: https://github.com/cumulus-nasa/cumulus/compare/v1.5.5...v1.6.0
[v1.5.5]: https://github.com/cumulus-nasa/cumulus/compare/v1.5.4...v1.5.5
[v1.5.4]: https://github.com/cumulus-nasa/cumulus/compare/v1.5.3...v1.5.4
[v1.5.3]: https://github.com/cumulus-nasa/cumulus/compare/v1.5.2...v1.5.3
[v1.5.2]: https://github.com/cumulus-nasa/cumulus/compare/v1.5.1...v1.5.2
[v1.5.1]: https://github.com/cumulus-nasa/cumulus/compare/v1.5.0...v1.5.1
[v1.5.0]: https://github.com/cumulus-nasa/cumulus/compare/v1.4.1...v1.5.0
[v1.4.1]: https://github.com/cumulus-nasa/cumulus/compare/v1.4.0...v1.4.1
[v1.4.0]: https://github.com/cumulus-nasa/cumulus/compare/v1.3.0...v1.4.0
[v1.3.0]: https://github.com/cumulus-nasa/cumulus/compare/v1.2.0...v1.3.0
[v1.2.0]: https://github.com/cumulus-nasa/cumulus/compare/v1.1.4...v1.2.0
[v1.1.4]: https://github.com/cumulus-nasa/cumulus/compare/v1.1.3...v1.1.4
[v1.1.3]: https://github.com/cumulus-nasa/cumulus/compare/v1.1.2...v1.1.3
[v1.1.2]: https://github.com/cumulus-nasa/cumulus/compare/v1.1.1...v1.1.2
[v1.1.1]: https://github.com/cumulus-nasa/cumulus/compare/v1.0.1...v1.1.1
[v1.1.0]: https://github.com/cumulus-nasa/cumulus/compare/v1.0.1...v1.1.0
[v1.0.1]: https://github.com/cumulus-nasa/cumulus/compare/v1.0.0...v1.0.1
[v1.0.0]: https://github.com/cumulus-nasa/cumulus/compare/pre-v1-release...v1.0.0
<|MERGE_RESOLUTION|>--- conflicted
+++ resolved
@@ -6,15 +6,8 @@
 
 ## [Unreleased]
 
-<<<<<<< HEAD
-### Fixed
-
-
-=======
-### Changed
-- **GITC-776-4** - Fixed Discover-pdrs to not rely on collection but use provider_path in config. It also has an optional filterPdrs regex configuration parameter
-### Fixed
->>>>>>> 5755aff6
+### Fixed
+
 - **CUMULUS-746** - Move granule API correctly updates record in dynamo DB and cmr xml file
 
 ## [v1.7.0] - 2018-07-02
