# Changelog

All notable changes to this project will be documented in this file.

The format is based on [Keep a Changelog](http://keepachangelog.com/en/1.0.0/)
and this project adheres to [Semantic Versioning](http://semver.org/spec/v2.0.0.html).

## [Unreleased]

### PLEASE NOTE

**CUMULUS-802** added some additional IAM permissions to support ECS autoscaling, so **you will have to redeploy your IAM stack.**

As a result of the changes for **CUMULUS-1193** and **CUMULUS-1264**, **you must delete your existing stacks (except IAM) before deploying this version of Cumulus.**

### BREAKING CHANGES

- **CUMULUS-1212**
  - `@cumulus/post-to-cmr` will now fail if any granules being processed are missing a metadata file. You can set the new config option `skipMetaCheck` to `true` to pass post-to-cmr without a metadata file.
<<<<<<< HEAD
- **CUMULUS-1232**
  - `@cumulus/sync-granule` will no longer silently pass if no checksum data is provided. It will use input
  from the granule object to:
    - Verify checksum if `checksumType` and `checksumValue` are in the file record OR a checksum file is provided
      (throws `InvalidChecksum` on fail), else log warning that no checksum is available.
    - Then, verify synced S3 file size if `fileSize` is in the file record (throws `UnexpectedFileSize` on fail),
      else log warning that no fileSize is available.
    - Pass the step.
=======
- **CUMULUS-1264**
  - The Cloudformation templating and deployment configuration has been substantially refactored.
    - `CumulusApiDefault` nested stack resource has been renamed to `CumulusApiDistribution`
    - `CumulusApiV1` nested stack resource has been renamed to `CumulusApiBackend`
    - `DataStorage` nested stack resource has been added for managing resources related to data persistence (DynamoDB and Elasticsearch)
  - The `urs: true` config option for when defining your lambdas (e.g. in `lambdas.yml`) has been deprecated. There are two new options to replace it:
    - `urs_redirect: 'token'`: This will expose a `TOKEN_REDIRECT_ENDPOINT` environment variable to your lambda that references the `/token` endpoint on the Cumulus backend API
    - `urs_redirect: 'distribution'`: This will expose a `DISTRIBUTION_REDIRECT_ENDPOINT` environment variable to your lambda that references the `/redirect` endpoint on the Cumulus distribution API
- **CUMULUS-1193**
  - The elasticsearch instance is moved behind the VPC.
  - Your account will need an Elasticsearch Service Linked role. This is a one-time setup for the account. You can follow the instructions to use the AWS console or AWS CLI [here](https://docs.aws.amazon.com/IAM/latest/UserGuide/using-service-linked-roles.html) or use the following Cloudformation yaml in your `app` or `iam` `cloudformation.template.yml`, deploy one time, and remove:
  ```yaml
  ESServiceLinkedRole:
      Type: 'AWS::IAM::ServiceLinkedRole'
      Properties:
        AWSServiceName: es.amazonaws.com
  ```
  - You will need to populate `VPC_CIDR_IP` in your `app/.env` file. The IPv4 CIDR can be found in your AWS Console in your VPC settings.
>>>>>>> ff5d9451

## Added

- **CUMULUS-802**
  - Adds autoscaling of ECS clusters
  - Adds autoscaling of ECS services that are handling StepFunction activities

## Changed

- **CUMULUS-1236**
  - Moves access to public files behind the distribution endpoint.  Authentication is not required, but direct http access has been disallowed.

- **CUMULUS-1232**
  - Unifies duplicate handling in `ingest/granule.handleDuplicateFile` for maintainability.
  - Changed `ingest/granule.ingestFile` and `move-granules/index.moveFileRequest` to use new function.
  - Moved file versioning code to `ingest/granule.moveGranuleFileWithVersioning`
  - `ingest/granule.verifyFile` now also tests `fileSize` for verification if it is in the file record and throws
    `UnexpectedFileSize` error for    fileSize not matching input.
  - `ingest/granule.verifyFile` logs warnings if checksum and/or fileSize are not available.

- **CUMULUS-1223**
  - Adds unauthenticated access for public bucket files to the Distribution API.  Public files should be requested the same way as protected files, but for public files a redirect to a self-signed S3 URL will happen without requiring authentication with Earthdata login.

- **CUMULUS-1193**
  - Moved reindex CLI functionality to an API endpoint

### Fixed

- **CUMULUS-1203**
  - Fixes IAM template's use of intrinsic functions such that IAM template overrides now work with kes

## [v1.12.1] - 2019-4-8

## [v1.12.0] - 2019-4-4

Note: There was an issue publishing 1.12.0. Upgrade to 1.12.1.

### BREAKING CHANGES

- **CUMULUS-1139**
  - `granule.applyWorkflow`  uses the new-style granule record as input to workflows.

- **CUMULUS-1171**
  - Fixed provider handling in the API to make it consistent between protocols.
    NOTE: This is a breaking change. When applying this upgrade, users will need to:
    1. Disable all workflow rules
    2. Update any `http` or `https` providers so that the host field only
       contains a valid hostname or IP address, and the port field contains the
       provider port.
    3. Perform the deployment
    4. Re-enable workflow rules

- **CUMULUS-1176**:
  - `@cumulus/move-granules` input expectations have changed. `@cumulus/files-to-granules` is a new intermediate task to perform input translation in the old style.
    See the Added and Changed sections of this release changelog for more information.

- **CUMULUS-670**
  - The behavior of ParsePDR and related code has changed in this release.  PDRs with FILE_TYPEs that do not conform to the PDR ICD (+ TGZ) (https://cdn.earthdata.nasa.gov/conduit/upload/6376/ESDS-RFC-030v1.0.pdf) will fail to parse.

- **CUMULUS-1208**
  - The granule object input to `@cumulus/queue-granules` will now be added to ingest workflow messages **as is**. In practice, this means that if you are using `@cumulus/queue-granules` to trigger ingest workflows and your granule objects input have invalid properties, then your ingest workflows will fail due to schema validation errors.

### Added

- **CUMULUS-777**
  - Added new cookbook entry on configuring Cumulus to track ancillary files.
- **CUMULUS-1183**
  - Kes overrides will now abort with a warning if a workflow step is configured without a corresponding
    lambda configuration
- **CUMULUS-1223**
  - Adds convenience function `@cumulus/common/bucketsConfigJsonObject` for fetching stack's bucket configuration as an object.

- **CUMULUS-853**
  - Updated FakeProcessing example lambda to include option to generate fake browse
  - Added feature documentation for ancillary metadata export, a new cookbook entry describing a workflow with ancillary metadata generation(browse), and related task definition documentation
- **CUMULUS-805**
  - Added a CloudWatch alarm to check running ElasticSearch instances, and a CloudWatch dashboard to view the health of ElasticSearch
  - Specify `AWS_REGION` in `.env` to be used by deployment script
- **CUMULUS-803**
  - Added CloudWatch alarms to check running tasks of each ECS service, and add the alarms to CloudWatch dashboard
- **CUMULUS-670**
  - Added Ancillary Metadata Export feature (see https://nasa.github.io/cumulus/docs/features/ancillary_metadata for more information)
  - Added new Collection file parameter "fileType" that allows configuration of workflow granule file fileType
- **CUMULUS-1184** - Added kes logging output to ensure we always see the state machine reference before failures due to configuration
- **CUMULUS-1105** - Added a dashboard endpoint to serve the dashboard from an S3 bucket
- **CUMULUS-1199** - Moves `s3credentials` endpoint from the backend to the distribution API.
- **CUMULUS-666**
  - Added `@api/endpoints/s3credentials` to allow EarthData Login authorized users to retrieve temporary security credentials for same-region direct S3 access.
- **CUMULUS-671**
  - Added `@packages/integration-tests/api/distribution/getDistributionApiS3SignedUrl()` to return the S3 signed URL for a file protected by the distribution API
- **CUMULUS-672**
  - Added `cmrMetadataFormat` and `cmrConceptId` to output for individual granules from `@cumulus/post-to-cmr`. `cmrMetadataFormat` will be read from the `cmrMetadataFormat` generated for each granule in `@cumulus/cmrjs/publish2CMR()`
  - Added helpers to `@packages/integration-tests/api/distribution`:
    - `getDistributionApiFileStream()` returns a stream to download files protected by the distribution API
    - `getDistributionFileUrl()` constructs URLs for requesting files from the distribution API
- **CUMULUS-1185** `@cumulus/api/models/Granule.removeGranuleFromCmrByGranule` to replace `@cumulus/api/models/Granule.removeGranuleFromCmr` and use the Granule UR from the CMR metadata to remove the granule from CMR

- **CUMULUS-1101**
  - Added new `@cumulus/checksum` package. This package provides functions to calculate and validate checksums.
  - Added new checksumming functions to `@cumulus/common/aws`: `calculateS3ObjectChecksum` and `validateS3ObjectChecksum`, which depend on the `checksum` package.

- CUMULUS-1171
  - Added `@cumulus/common` API documentation to `packages/common/docs/API.md`
  - Added an `npm run build-docs` task to `@cumulus/common`
  - Added `@cumulus/common/string#isValidHostname()`
  - Added `@cumulus/common/string#match()`
  - Added `@cumulus/common/string#matches()`
  - Added `@cumulus/common/string#toLower()`
  - Added `@cumulus/common/string#toUpper()`
  - Added `@cumulus/common/URLUtils#buildURL()`
  - Added `@cumulus/common/util#isNil()`
  - Added `@cumulus/common/util#isNull()`
  - Added `@cumulus/common/util#isUndefined()`
  - Added `@cumulus/common/util#negate()`

- **CUMULUS-1176**
  - Added new `@cumulus/files-to-granules` task to handle converting file array output from `cumulus-process` tasks into granule objects.
    Allows simplification of `@cumulus/move-granules` and `@cumulus/post-to-cmr`, see Changed section for more details.

- CUMULUS-1151 Compare the granule holdings in CMR with Cumulus' internal data store
- CUMULUS-1152 Compare the granule file holdings in CMR with Cumulus' internal data store

### Changed

- **CUMULUS-1216** - Updated `@cumulus/ingest/granule/ingestFile` to download files to expected staging location.
- **CUMULUS-1208** - Updated `@cumulus/ingest/queue/enqueueGranuleIngestMessage()` to not transform granule object passed to it when building an ingest message
- **CUMULUS-1198** - `@cumulus/ingest` no longer enforces any expectations about whether `provider_path` contains a leading slash or not.
- **CUMULUS-1170**
  - Update scripts and docs to use `npm` instead of `yarn`
  - Use `package-lock.json` files to ensure matching versions of npm packages
  - Update CI builds to use `npm ci` instead of `npm install`
- **CUMULUS-670**
  - Updated ParsePDR task to read standard PDR types+ (+ tgz as an external customer requirement) and add a fileType to granule-files on Granule discovery
  - Updated ParsePDR to fail if unrecognized type is used
  - Updated all relevant task schemas to include granule->files->filetype as a string value
  - Updated tests/test fixtures to include the fileType in the step function/task inputs and output validations as needed
  - Updated MoveGranules task to handle incoming configuration with new "fileType" values and to add them as appropriate to the lambda output.
  - Updated DiscoverGranules step/related workflows to read new Collection file parameter fileType that will map a discovered file to a workflow fileType
  - Updated CNM parser to add the fileType to the defined granule file fileType on ingest and updated integration tests to verify/validate that behavior
  - Updated generateEcho10XMLString in cmr-utils.js to use a map/related library to ensure order as CMR requires ordering for their online resources.
  - Updated post-to-cmr task to appropriately export CNM filetypes to CMR in echo10/UMM exports
- **CUMULUS-1139** - Granules stored in the API contain a `files` property. That schema has been greatly
  simplified and now better matches the CNM format.
  - The `name` property has been renamed to `fileName`.
  - The `filepath` property has been renamed to `key`.
  - The `checksumValue` property has been renamed to `checksum`.
  - The `path` property has been removed.
  - The `url_path` property has been removed.
  - The `filename` property (which contained an `s3://` URL) has been removed, and the `bucket`
    and `key` properties should be used instead. Any requests sent to the API containing a `granule.files[].filename`
    property will be rejected, and any responses coming back from the API will not contain that
    `filename` property.
  - A `source` property has been added, which is a URL indicating the original source of the file.
  - `@cumulus/ingest/granule.moveGranuleFiles()` no longer includes a `filename` field in its
    output. The `bucket` and `key` fields should be used instead.
- **CUMULUS-672**
  - Changed `@cumulus/integration-tests/api/EarthdataLogin.getEarthdataLoginRedirectResponse` to `@cumulus/integration-tests/api/EarthdataLogin.getEarthdataAccessToken`. The new function returns an access response from Earthdata login, if successful.
  - `@cumulus/integration-tests/cmr/getOnlineResources` now accepts an object of options, including `cmrMetadataFormat`. Based on the `cmrMetadataFormat`, the function will correctly retrieve the online resources for each metadata format (ECHO10, UMM-G)

- **CUMULUS-1101**
  - Moved `@cumulus/common/file/getFileChecksumFromStream` into `@cumulus/checksum`, and renamed it to `generateChecksumFromStream`.
    This is a breaking change for users relying on `@cumulus/common/file/getFileChecksumFromStream`.
  - Refactored `@cumulus/ingest/Granule` to depend on new `common/aws` checksum functions and remove significantly present checksumming code.
    - Deprecated `@cumulus/ingest/granule.validateChecksum`. Replaced with `@cumulus/ingest/granule.verifyFile`.
    - Renamed `granule.getChecksumFromFile` to `granule.retrieveSuppliedFileChecksumInformation` to be more accurate.
  - Deprecated `@cumulus/common/aws.checksumS3Objects`. Use `@cumulus/common/aws.calculateS3ObjectChecksum` instead.

- CUMULUS-1171
  - Fixed provider handling in the API to make it consistent between protocols.
    Before this change, FTP providers were configured using the `host` and
    `port` properties. HTTP providers ignored `port` and `protocol`, and stored
    an entire URL in the `host` property. Updated the API to only accept valid
    hostnames or IP addresses in the `provider.host` field. Updated ingest code
    to properly build HTTP and HTTPS URLs from `provider.protocol`,
    `provider.host`, and `provider.port`.
  - The default provider port was being set to 21, no matter what protocol was
    being used. Removed that default.

- **CUMULUS-1176**
  - `@cumulus/move-granules` breaking change:
    Input to `move-granules` is now expected to be in the form of a granules object (i.e. `{ granules: [ { ... }, { ... } ] }`);
    For backwards compatibility with array-of-files outputs from processing steps, use the new `@cumulus/files-to-granules` task as an intermediate step.
    This task will perform the input translation. This change allows `move-granules` to be simpler and behave more predictably.
     `config.granuleIdExtraction` and `config.input_granules` are no longer needed/used by `move-granules`.
  - `@cumulus/post-to-cmr`: `config.granuleIdExtraction` is no longer needed/used by `post-to-cmr`.

- CUMULUS-1174
  - Better error message and stacktrace for S3KeyPairProvider error reporting.

### Fixed

- **CUMULUS-1218** Reconciliation report will now scan only completed granules.
- `@cumulus/api` files and granules were not getting indexed correctly because files indexing was failing in `db-indexer`
- `@cumulus/deployment` A bug in the Cloudformation template was preventing the API from being able to be launched in a VPC, updated the IAM template to give the permissions to be able to run the API in a VPC

### Deprecated

- `@cumulus/api/models/Granule.removeGranuleFromCmr`, instead use `@cumulus/api/models/Granule.removeGranuleFromCmrByGranule`
- `@cumulus/ingest/granule.validateChecksum`, instead use `@cumulus/ingest/granule.verifyFile`
- `@cumulus/common/aws.checksumS3Objects`, instead use `@cumulus/common/aws.calculateS3ObjectChecksum`
- `@cumulus/cmrjs`: `getGranuleId` and `getCmrFiles` are deprecated due to changes in input handling.

## [v1.11.3] - 2019-3-5

### Added

- **CUMULUS-1187** - Added `@cumulus/ingest/granule/duplicateHandlingType()` to determine how duplicate files should be handled in an ingest workflow

### Fixed

- **CUMULUS-1187** - workflows not respecting the duplicate handling value specified in the collection
- Removed refreshToken schema requirement for OAuth

## [v1.11.2] - 2019-2-15

### Added
- CUMULUS-1169
  - Added a `@cumulus/common/StepFunctions` module. It contains functions for querying the AWS
    StepFunctions API. These functions have the ability to retry when a ThrottlingException occurs.
  - Added `@cumulus/common/aws.retryOnThrottlingException()`, which will wrap a function in code to
    retry on ThrottlingExceptions.
  - Added `@cumulus/common/test-utils.throttleOnce()`, which will cause a function to return a
    ThrottlingException the first time it is called, then return its normal result after that.
- CUMULUS-1103 Compare the collection holdings in CMR with Cumulus' internal data store
- CUMULUS-1099 Add support for UMMG JSON metadata versions > 1.4.
    - If a version is found in the metadata object, that version is used for processing and publishing to CMR otherwise, version 1.4 is assumed.
- CUMULUS-678
    - Added support for UMMG json v1.4 metadata files.
  `reconcileCMRMetadata` added to `@cumulus/cmrjs` to update metadata record with new file locations.
  `@cumulus/common/errors` adds two new error types `CMRMetaFileNotFound` and `InvalidArgument`.
  `@cumulus/common/test-utils` adds new function `randomId` to create a random string with id to help in debugging.
  `@cumulus/common/BucketsConfig` adds a new helper class `BucketsConfig` for working with bucket stack configuration and bucket names.
  `@cumulus/common/aws` adds new function `s3PutObjectTagging` as a convenience for the aws  [s3().putObjectTagging](https://docs.aws.amazon.com/AWSJavaScriptSDK/latest/AWS/S3.html#putObjectTagging-property) function.
  `@cumulus/cmrjs` Adds:
        - `isCMRFile` - Identify an echo10(xml) or UMMG(json) metadata file.
        - `metadataObjectFromCMRFile` Read and parse CMR XML file from s3.
        - `updateCMRMetadata` Modify a cmr metadata (xml/json) file with updated information.
        - `publish2CMR` Posts XML or UMMG CMR data to CMR service.
        - `reconcileCMRMetadata` Reconciles cmr metadata file after a file moves.
- Adds some ECS and other permissions to StepRole to enable running ECS tasks from a workflow
- Added Apache logs to cumulus api and distribution lambdas
- **CUMULUS-1119** - Added `@cumulus/integration-tests/api/EarthdataLogin.getEarthdataLoginRedirectResponse` helper for integration tests to handle login with Earthdata and to return response from redirect to Cumulus API
- **CUMULUS-673** Added `@cumulus/common/file/getFileChecksumFromStream` to get file checksum from a readable stream

### Fixed
- CUMULUS-1123
  - Cloudformation template overrides now work as expected

### Changed
- CUMULUS-1169
  - Deprecated the `@cumulus/common/step-functions` module.
  - Updated code that queries the StepFunctions API to use the retry-enabled functions from
    `@cumulus/common/StepFunctions`
- CUMULUS-1121
  - Schema validation is now strongly enforced when writing to the database.
    Additional properties are not allowed and will result in a validation error.
- CUMULUS-678
  `tasks/move-granules` simplified and refactored to use functionality from cmrjs.
  `ingest/granules.moveGranuleFiles` now just moves granule files and returns a list of the updated files. Updating metadata now handled by `@cumulus/cmrjs/reconcileCMRMetadata`.
  `move-granules.updateGranuleMetadata` refactored and bugs fixed in the case of a file matching multiple collection.files.regexps.
  `getCmrXmlFiles` simplified and now only returns an object with the cmrfilename and the granuleId.
  `@cumulus/test-processing` - test processing task updated to generate UMM-G metadata

- CUMULUS-1043
  - `@cumulus/api` now uses [express](http://expressjs.com/) as the API engine.
  - All `@cumulus/api` endpoints on ApiGateway are consolidated to a single endpoint the uses `{proxy+}` definition.
  - All files under `packages/api/endpoints` along with associated tests are updated to support express's request and response objects.
  - Replaced environment variables `internal`, `bucket` and `systemBucket` with `system_bucket`.
  - Update `@cumulus/integration-tests` to work with updated cumulus-api express endpoints

- `@cumulus/integration-tests` - `buildAndExecuteWorkflow` and `buildWorkflow` updated to take a `meta` param to allow for additional fields to be added to the workflow `meta`

- **CUMULUS-1049** Updated `Retrieve Execution Status API` in `@cumulus/api`: If the execution doesn't exist in Step Function API, Cumulus API returns the execution status information from the database.

- **CUMULUS-1119**
  - Renamed `DISTRIBUTION_URL` environment variable to `DISTRIBUTION_ENDPOINT`
  - Renamed `DEPLOYMENT_ENDPOINT` environment variable to `DISTRIBUTION_REDIRECT_ENDPOINT`
  - Renamed `API_ENDPOINT` environment variable to `TOKEN_REDIRECT_ENDPOINT`

### Removed
- Functions deprecated before 1.11.0:
  - @cumulus/api/models/base: static Manager.createTable() and static Manager.deleteTable()
  - @cumulus/ingest/aws/S3
  - @cumulus/ingest/aws/StepFunction.getExecution()
  - @cumulus/ingest/aws/StepFunction.pullEvent()
  - @cumulus/ingest/consumer.Consume
  - @cumulus/ingest/granule/Ingest.getBucket()

### Deprecated
`@cmrjs/ingestConcept`, instead use the CMR object methods. `@cmrjs/CMR.ingestGranule` or `@cmrjs/CMR.ingestCollection`
`@cmrjs/searchConcept`, instead use the CMR object methods. `@cmrjs/CMR.searchGranules` or `@cmrjs/CMR.searchCollections`
`@cmrjs/deleteConcept`, instead use the CMR object methods. `@cmrjs/CMR.deleteGranule` or `@cmrjs/CMR.deleteCollection`



## [v1.11.1] - 2018-12-18

**Please Note**
- Ensure your `app/config.yml` has a `clientId` specified in the `cmr` section. This will allow CMR to identify your requests for better support and metrics.
  - For an example, please see [the example config](https://github.com/nasa/cumulus/blob/1c7e2bf41b75da9f87004c4e40fbcf0f39f56794/example/app/config.yml#L128).

### Added

- Added a `/tokenDelete` endpoint in `@cumulus/api` to delete access token records

### Changed

- CUMULUS-678
`@cumulus/ingest/crypto` moved and renamed to `@cumulus/common/key-pair-provider`
`@cumulus/ingest/aws` function:  `KMSDecryptionFailed` and class: `KMS` extracted and moved to `@cumulus/common` and `KMS` is exported as `KMSProvider` from `@cumulus/common/key-pair-provider`
`@cumulus/ingest/granule` functions: `publish`, `getGranuleId`, `getXMLMetadataAsString`, `getMetadataBodyAndTags`, `parseXmlString`, `getCmrXMLFiles`, `postS3Object`, `contructOnlineAccessUrls`, `updateMetadata`, extracted and moved to `@cumulus/cmrjs`
`getGranuleId`, `getCmrXMLFiles`, `publish`, `updateMetadata` removed from `@cumulus/ingest/granule` and added to `@cumulus/cmrjs`;
`updateMetadata` renamed `updateCMRMetadata`.
`@cumulus/ingest` test files renamed.
- **CUMULUS-1070**
  - Add `'Client-Id'` header to all `@cumulus/cmrjs` requests (made via `searchConcept`, `ingestConcept`, and `deleteConcept`).
  - Updated `cumulus/example/app/config.yml` entry for `cmr.clientId` to use stackName for easier CMR-side identification.

## [v1.11.0] - 2018-11-30

**Please Note**
- Redeploy IAM roles:
  - CUMULUS-817 includes a migration that requires reconfiguration/redeployment of IAM roles.  Please see the [upgrade instructions](https://nasa.github.io/cumulus/docs/upgrade/1.11.0) for more information.
  - CUMULUS-977 includes a few new SNS-related permissions added to the IAM roles that will require redeployment of IAM roles.
- `cumulus-message-adapter` v1.0.13+ is required for `@cumulus/api` granule reingest API to work properly.  The latest version should be downloaded automatically by kes.
- A `TOKEN_SECRET` value (preferably 256-bit for security) must be added to `.env` to securely sign JWTs used for authorization in `@cumulus/api`

### Changed

- **CUUMULUS-1000** - Distribution endpoint now persists logins, instead of
  redirecting to Earthdata Login on every request
- **CUMULUS-783 CUMULUS-790** - Updated `@cumulus/sync-granule` and `@cumulus/move-granules` tasks to always overwrite existing files for manually-triggered reingest.
- **CUMULUS-906** - Updated `@cumulus/api` granule reingest API to
  - add `reingestGranule: true` and `forceDuplicateOverwrite: true` to Cumulus message `cumulus_meta.cumulus_context` field to indicate that the workflow is a manually triggered re-ingest.
  - return warning message to operator when duplicateHandling is not `replace`
  - `cumulus-message-adapter` v1.0.13+ is required.
- **CUMULUS-793** - Updated the granule move PUT request in `@cumulus/api` to reject the move with a 409 status code if one or more of the files already exist at the destination location
- Updated `@cumulus/helloworld` to use S3 to store state for pass on retry tests
- Updated `@cumulus/ingest`:
  - [Required for MAAP] `http.js#list` will now find links with a trailing whitespace
  - Removed code from `granule.js` which looked for files in S3 using `{ Bucket: discoveredFile.bucket, Key: discoveredFile.name }`. This is obsolete since `@cumulus/ingest` uses a `file-staging` and `constructCollectionId()` directory prefixes by default.
- **CUMULUS-989**
  - Updated `@cumulus/api` to use [JWT (JSON Web Token)](https://jwt.io/introduction/) as the transport format for API authorization tokens and to use JWT verification in the request authorization
  - Updated `/token` endpoint in `@cumulus/api` to return tokens as JWTs
  - Added a `/refresh` endpoint in `@cumulus/api` to request new access tokens from the OAuth provider using the refresh token
  - Added `refreshAccessToken` to `@cumulus/api/lib/EarthdataLogin` to manage refresh token requests with the Earthdata OAuth provider

### Added
- **CUMULUS-1050**
  - Separated configuration flags for originalPayload/finalPayload cleanup such that they can be set to different retention times
- **CUMULUS-798**
  - Added daily Executions cleanup CloudWatch event that triggers cleanExecutions lambda
  - Added cleanExecutions lambda that removes finalPayload/originalPayload field entries for records older than configured timeout value (execution_payload_retention_period), with a default of 30 days
- **CUMULUS-815/816**
  - Added 'originalPayload' and 'finalPayload' fields to Executions table
  - Updated Execution model to populate originalPayload with the execution payload on record creation
  - Updated Execution model code to populate finalPayload field with the execution payload on execution completion
  - Execution API now exposes the above fields
- **CUMULUS-977**
  - Rename `kinesisConsumer` to `messageConsumer` as it handles both Kinesis streams and SNS topics as of this version.
  - Add `sns`-type rule support. These rules create a subscription between an SNS topic and the `messageConsumer`.
    When a message is received, `messageConsumer` is triggered and passes the SNS message (JSON format expected) in
    its entirety to the workflow in the `payload` field of the Cumulus message. For more information on sns-type rules,
    see the [documentation](https://nasa.github.io/cumulus/docs/data-cookbooks/setup#rules).
- **CUMULUS-975**
  - Add `KinesisInboundEventLogger` and `KinesisOutboundEventLogger` API lambdas.  These lambdas
    are utilized to dump incoming and outgoing ingest workflow kinesis streams
    to cloudwatch for analytics in case of AWS/stream failure.
  - Update rules model to allow tracking of log_event ARNs related to
    Rule event logging.    Kinesis rule types will now automatically log
    incoming events via a Kinesis event triggered lambda.
 CUMULUS-975-migration-4
  - Update migration code to require explicit migration names per run
  - Added migration_4 to migrate/update exisitng Kinesis rules to have a log event mapping
  - Added new IAM policy for migration lambda
- **CUMULUS-775**
  - Adds a instance metadata endpoint to the `@cumulus/api` package.
  - Adds a new convenience function `hostId` to the `@cumulus/cmrjs` to help build environment specific cmr urls.
  - Fixed `@cumulus/cmrjs.searchConcept` to search and return CMR results.
  - Modified `@cumulus/cmrjs.CMR.searchGranule` and `@cumulus/cmrjs.CMR.searchCollection` to include CMR's provider as a default parameter to searches.
- **CUMULUS-965**
  - Add `@cumulus/test-data.loadJSONTestData()`,
    `@cumulus/test-data.loadTestData()`, and
    `@cumulus/test-data.streamTestData()` to safely load test data. These
    functions should be used instead of using `require()` to load test data,
    which could lead to tests interferring with each other.
  - Add a `@cumulus/common/util/deprecate()` function to mark a piece of code as
    deprecated
- **CUMULUS-986**
  - Added `waitForTestExecutionStart` to `@cumulus/integration-tests`
- **CUMULUS-919**
  - In `@cumulus/deployment`, added support for NGAP permissions boundaries for IAM roles with `useNgapPermissionBoundary` flag in `iam/config.yml`. Defaults to false.

### Fixed
- Fixed a bug where FTP sockets were not closed after an error, keeping the Lambda function active until it timed out [CUMULUS-972]
- **CUMULUS-656**
  - The API will no longer allow the deletion of a provider if that provider is
    referenced by a rule
  - The API will no longer allow the deletion of a collection if that collection
    is referenced by a rule
- Fixed a bug where `@cumulus/sf-sns-report` was not pulling large messages from S3 correctly.

### Deprecated
- `@cumulus/ingest/aws/StepFunction.pullEvent()`. Use `@cumulus/common/aws.pullStepFunctionEvent()`.
- `@cumulus/ingest/consumer.Consume` due to unpredictable implementation. Use `@cumulus/ingest/consumer.Consumer`.
Call `Consumer.consume()` instead of `Consume.read()`.

## [v1.10.4] - 2018-11-28

### Added
- **CUMULUS-1008**
  - New `config.yml` parameter for SQS consumers: `sqs_consumer_rate: (default 500)`, which is the maximum number of
  messages the consumer will attempt to process per execution. Currently this is only used by the sf-starter consumer,
  which runs every minute by default, making this a messages-per-minute upper bound. SQS does not guarantee the number
  of messages returned per call, so this is not a fixed rate of consumption, only attempted number of messages received.

### Deprecated
- `@cumulus/ingest/consumer.Consume` due to unpredictable implementation. Use `@cumulus/ingest/consumer.Consumer`.

### Changed
- Backported update of `packages/api` dependency `@mapbox/dyno` to `1.4.2` to mitigate `event-stream` vulnerability.

## [v1.10.3] - 2018-10-31

### Added
- **CUMULUS-817**
  - Added AWS Dead Letter Queues for lambdas that are scheduled asynchronously/such that failures show up only in cloudwatch logs.
- **CUMULUS-956**
  - Migrated developer documentation and data-cookbooks to Docusaurus
    - supports versioning of documentation
  - Added `docs/docs-how-to.md` to outline how to do things like add new docs or locally install for testing.
  - Deployment/CI scripts have been updated to work with the new format
- **CUMULUS-811**
  - Added new S3 functions to `@cumulus/common/aws`:
    - `aws.s3TagSetToQueryString`: converts S3 TagSet array to querystring (for use with upload()).
    - `aws.s3PutObject`: Returns promise of S3 `putObject`, which puts an object on S3
    - `aws.s3CopyObject`: Returns promise of S3 `copyObject`, which copies an object in S3 to a new S3 location
    - `aws.s3GetObjectTagging`: Returns promise of S3 `getObjectTagging`, which returns an object containing an S3 TagSet.
  - `@/cumulus/common/aws.s3PutObject` defaults to an explicit `ACL` of 'private' if not overridden.
  - `@/cumulus/common/aws.s3CopyObject` defaults to an explicit `TaggingDirective` of 'COPY' if not overridden.

### Deprecated
- **CUMULUS-811**
  - Deprecated `@cumulus/ingest/aws.S3`. Member functions of this class will now
    log warnings pointing to similar functionality in `@cumulus/common/aws`.

## [v1.10.2] - 2018-10-24

### Added
- **CUMULUS-965**
  - Added a `@cumulus/logger` package
- **CUMULUS-885**
  - Added 'human readable' version identifiers to Lambda Versioning lambda aliases
- **CUMULUS-705**
  - Note: Make sure to update the IAM stack when deploying this update.
  - Adds an AsyncOperations model and associated DynamoDB table to the
    `@cumulus/api` package
  - Adds an /asyncOperations endpoint to the `@cumulus/api` package, which can
    be used to fetch the status of an AsyncOperation.
  - Adds a /bulkDelete endpoint to the `@cumulus/api` package, which performs an
    asynchronous bulk-delete operation. This is a stub right now which is only
    intended to demonstration how AsyncOperations work.
  - Adds an AsyncOperation ECS task to the `@cumulus/api` package, which will
    fetch an Lambda function, run it in ECS, and then store the result to the
    AsyncOperations table in DynamoDB.
- **CUMULUS-851** - Added workflow lambda versioning feature to allow in-flight workflows to use lambda versions that were in place when a workflow was initiated
    - Updated Kes custom code to remove logic that used the CMA file key to determine template compilation logic.  Instead, utilize a `customCompilation` template configuration flag to indicate a template should use Cumulus's kes customized methods instead of 'core'.
    - Added `useWorkflowLambdaVersions` configuration option to enable the lambdaVersioning feature set.   **This option is set to true by default** and should be set to false to disable the feature.
    - Added uniqueIdentifier configuration key to S3 sourced lambdas to optionally support S3 lambda resource versioning within this scheme. This key must be unique for each modified version of the lambda package and must be updated in configuration each time the source changes.
    - Added a new nested stack template that will create a `LambdaVersions` stack that will take lambda parameters from the base template, generate lambda versions/aliases and return outputs with references to the most 'current' lambda alias reference, and updated 'core' template to utilize these outputs (if `useWorkflowLambdaVersions` is enabled).

- Created a `@cumulus/api/lib/OAuth2` interface, which is implemented by the
  `@cumulus/api/lib/EarthdataLogin` and `@cumulus/api/lib/GoogleOAuth2` classes.
  Endpoints that need to handle authentication will determine which class to use
  based on environment variables. This also greatly simplifies testing.
- Added `@cumulus/api/lib/assertions`, containing more complex AVA test assertions
- Added PublishGranule workflow to publish a granule to CMR without full reingest. (ingest-in-place capability)

- `@cumulus/integration-tests` new functionality:
  - `listCollections` to list collections from a provided data directory
  - `deleteCollection` to delete list of collections from a deployed stack
  - `cleanUpCollections` combines the above in one function.
  - `listProviders` to list providers from a provided data directory
  - `deleteProviders` to delete list of providers from a deployed stack
  - `cleanUpProviders` combines the above in one function.
  - `@cumulus/integrations-tests/api.js`: `deleteGranule` and `deletePdr` functions to make `DELETE` requests to Cumulus API
  - `rules` API functionality for posting and deleting a rule and listing all rules
  - `wait-for-deploy` lambda for use in the redeployment tests
- `@cumulus/ingest/granule.js`: `ingestFile` inserts new `duplicate_found: true` field in the file's record if a duplicate file already exists on S3.
- `@cumulus/api`: `/execution-status` endpoint requests and returns complete execution output if  execution output is stored in S3 due to size.
- Added option to use environment variable to set CMR host in `@cumulus/cmrjs`.
- **CUMULUS-781** - Added integration tests for `@cumulus/sync-granule` when `duplicateHandling` is set to `replace` or `skip`
- **CUMULUS-791** - `@cumulus/move-granules`: `moveFileRequest` inserts new `duplicate_found: true` field in the file's record if a duplicate file already exists on S3. Updated output schema to document new `duplicate_found` field.

### Removed

- Removed `@cumulus/common/fake-earthdata-login-server`. Tests can now create a
  service stub based on `@cumulus/api/lib/OAuth2` if testing requires handling
  authentication.

### Changed

- **CUMULUS-940** - modified `@cumulus/common/aws` `receiveSQSMessages` to take a parameter object instead of positional parameters.  All defaults remain the same, but now access to long polling is available through `options.waitTimeSeconds`.
- **CUMULUS-948** - Update lambda functions `CNMToCMA` and `CnmResponse` in the `cumulus-data-shared` bucket and point the default stack to them.
- **CUMULUS-782** - Updated `@cumulus/sync-granule` task and `Granule.ingestFile` in `@cumulus/ingest` to keep both old and new data when a destination file with different checksum already exists and `duplicateHandling` is `version`
- Updated the config schema in `@cumulus/move-granules` to include the `moveStagedFiles` param.
- **CUMULUS-778** - Updated config schema and documentation in `@cumulus/sync-granule` to include `duplicateHandling` parameter for specifying how duplicate filenames should be handled
- **CUMULUS-779** - Updated `@cumulus/sync-granule` to throw `DuplicateFile` error when destination files already exist and `duplicateHandling` is `error`
- **CUMULUS-780** - Updated `@cumulus/sync-granule` to use `error` as the default for `duplicateHandling` when it is not specified
- **CUMULUS-780** - Updated `@cumulus/api` to use `error` as the default value for `duplicateHandling` in the `Collection` model
- **CUMULUS-785** - Updated the config schema and documentation in `@cumulus/move-granules` to include `duplicateHandling` parameter for specifying how duplicate filenames should be handled
- **CUMULUS-786, CUMULUS-787** - Updated `@cumulus/move-granules` to throw `DuplicateFile` error when destination files already exist and `duplicateHandling` is `error` or not specified
- **CUMULUS-789** - Updated `@cumulus/move-granules` to keep both old and new data when a destination file with different checksum already exists and `duplicateHandling` is `version`

### Fixed

- `getGranuleId` in `@cumulus/ingest` bug: `getGranuleId` was constructing an error using `filename` which was undefined. The fix replaces `filename` with the `uri` argument.
- Fixes to `del` in `@cumulus/api/endpoints/granules.js` to not error/fail when not all files exist in S3 (e.g. delete granule which has only 2 of 3 files ingested).
- `@cumulus/deployment/lib/crypto.js` now checks for private key existence properly.

## [v1.10.1] - 2018-09-4

### Fixed

- Fixed cloudformation template errors in `@cumulus/deployment/`
  - Replaced references to Fn::Ref: with Ref:
  - Moved long form template references to a newline

## [v1.10.0] - 2018-08-31

### Removed

- Removed unused and broken code from `@cumulus/common`
  - Removed `@cumulus/common/test-helpers`
  - Removed `@cumulus/common/task`
  - Removed `@cumulus/common/message-source`
  - Removed the `getPossiblyRemote` function from `@cumulus/common/aws`
  - Removed the `startPromisedSfnExecution` function from `@cumulus/common/aws`
  - Removed the `getCurrentSfnTask` function from `@cumulus/common/aws`

### Changed

- **CUMULUS-839** - In `@cumulus/sync-granule`, 'collection' is now an optional config parameter

### Fixed

- **CUMULUS-859** Moved duplicate code in `@cumulus/move-granules` and `@cumulus/post-to-cmr` to `@cumulus/ingest`. Fixed imports making assumptions about directory structure.
- `@cumulus/ingest/consumer` correctly limits the number of messages being received and processed from SQS. Details:
  - **Background:** `@cumulus/api` includes a lambda `<stack-name>-sqs2sf` which processes messages from the `<stack-name>-startSF` SQS queue every minute. The `sqs2sf` lambda uses `@cumulus/ingest/consumer` to receive and process messages from SQS.
  - **Bug:** More than `messageLimit` number of messages were being consumed and processed from the `<stack-name>-startSF` SQS queue. Many step functions were being triggered simultaneously by the lambda `<stack-name>-sqs2sf` (which consumes every minute from the `startSF` queue) and resulting in step function failure with the error: `An error occurred (ThrottlingException) when calling the GetExecutionHistory`.
  - **Fix:** `@cumulus/ingest/consumer#processMessages` now processes messages until `timeLimit` has passed _OR_ once it receives up to `messageLimit` messages. `sqs2sf` is deployed with a [default `messageLimit` of 10](https://github.com/nasa/cumulus/blob/670000c8a821ff37ae162385f921c40956e293f7/packages/deployment/app/config.yml#L147).
  - **IMPORTANT NOTE:** `consumer` will actually process up to `messageLimit * 2 - 1` messages. This is because sometimes `receiveSQSMessages` will return less than `messageLimit` messages and thus the consumer will continue to make calls to `receiveSQSMessages`. For example, given a `messageLimit` of 10 and subsequent calls to `receiveSQSMessages` returns up to 9 messages, the loop will continue and a final call could return up to 10 messages.


## [v1.9.1] - 2018-08-22

**Please Note** To take advantage of the added granule tracking API functionality, updates are required for the message adapter and its libraries. You should be on the following versions:
- `cumulus-message-adapter` 1.0.9+
- `cumulus-message-adapter-js` 1.0.4+
- `cumulus-message-adapter-java` 1.2.7+
- `cumulus-message-adapter-python` 1.0.5+

### Added

- **CUMULUS-687** Added logs endpoint to search for logs from a specific workflow execution in `@cumulus/api`. Added integration test.
- **CUMULUS-836** - `@cumulus/deployment` supports a configurable docker storage driver for ECS. ECS can be configured with either `devicemapper` (the default storage driver for AWS ECS-optimized AMIs) or `overlay2` (the storage driver used by the NGAP 2.0 AMI). The storage driver can be configured in `app/config.yml` with `ecs.docker.storageDriver: overlay2 | devicemapper`. The default is `overlay2`.
  - To support this configuration, a [Handlebars](https://handlebarsjs.com/) helper `ifEquals` was added to `packages/deployment/lib/kes.js`.
- **CUMULUS-836** - `@cumulus/api` added IAM roles required by the NGAP 2.0 AMI. The NGAP 2.0 AMI runs a script `register_instances_with_ssm.py` which requires the ECS IAM role to include `ec2:DescribeInstances` and `ssm:GetParameter` permissions.

### Fixed
- **CUMULUS-836** - `@cumulus/deployment` uses `overlay2` driver by default and does not attempt to write `--storage-opt dm.basesize` to fix [this error](https://github.com/moby/moby/issues/37039).
- **CUMULUS-413** Kinesis processing now captures all errrors.
  - Added kinesis fallback mechanism when errors occur during record processing.
  - Adds FallbackTopicArn to `@cumulus/api/lambdas.yml`
  - Adds fallbackConsumer lambda to `@cumulus/api`
  - Adds fallbackqueue option to lambda definitions capture lambda failures after three retries.
  - Adds kinesisFallback SNS topic to signal incoming errors from kinesis stream.
  - Adds kinesisFailureSQS to capture fully failed events from all retries.
- **CUMULUS-855** Adds integration test for kinesis' error path.
- **CUMULUS-686** Added workflow task name and version tracking via `@cumulus/api` executions endpoint under new `tasks` property, and under `workflow_tasks` in step input/output.
  - Depends on `cumulus-message-adapter` 1.0.9+, `cumulus-message-adapter-js` 1.0.4+, `cumulus-message-adapter-java` 1.2.7+ and `cumulus-message-adapter-python` 1.0.5+
- **CUMULUS-771**
  - Updated sync-granule to stream the remote file to s3
  - Added integration test for ingesting granules from ftp provider
  - Updated http/https integration tests for ingesting granules from http/https providers
- **CUMULUS-862** Updated `@cumulus/integration-tests` to handle remote lambda output
- **CUMULUS-856** Set the rule `state` to have default value `ENABLED`

### Changed

- In `@cumulus/deployment`, changed the example app config.yml to have additional IAM roles

## [v1.9.0] - 2018-08-06

**Please note** additional information and upgrade instructions [here](https://nasa.github.io/cumulus/docs/upgrade/1.9.0)

### Added
- **CUMULUS-712** - Added integration tests verifying expected behavior in workflows
- **GITC-776-2** - Add support for versioned collections

### Fixed
- **CUMULUS-832**
  - Fixed indentation in example config.yml in `@cumulus/deployment`
  - Fixed issue with new deployment using the default distribution endpoint in `@cumulus/deployment` and `@cumulus/api`

## [v1.8.1] - 2018-08-01

**Note** IAM roles should be re-deployed with this release.

- **Cumulus-726**
  - Added function to `@cumulus/integration-tests`: `sfnStep` includes `getStepInput` which returns the input to the schedule event of a given step function step.
  - Added IAM policy `@cumulus/deployment`: Lambda processing IAM role includes `kinesis::PutRecord` so step function lambdas can write to kinesis streams.
- **Cumulus Community Edition**
  - Added Google OAuth authentication token logic to `@cumulus/api`. Refactored token endpoint to use environment variable flag `OAUTH_PROVIDER` when determining with authentication method to use.
  - Added API Lambda memory configuration variable `api_lambda_memory` to `@cumulus/api` and `@cumulus/deployment`.

### Changed

- **Cumulus-726**
  - Changed function in `@cumulus/api`: `models/rules.js#addKinesisEventSource` was modified to call to `deleteKinesisEventSource` with all required parameters (rule's name, arn and type).
  - Changed function in `@cumulus/integration-tests`: `getStepOutput` can now be used to return output of failed steps. If users of this function want the output of a failed event, they can pass a third parameter `eventType` as `'failure'`. This function will work as always for steps which completed successfully.

### Removed

- **Cumulus-726**
  - Configuration change to `@cumulus/deployment`: Removed default auto scaling configuration for Granules and Files DynamoDB tables.

- **CUMULUS-688**
  - Add integration test for ExecutionStatus
  - Function addition to `@cumulus/integration-tests`: `api` includes `getExecutionStatus` which returns the execution status from the Cumulus API

## [v1.8.0] - 2018-07-23

### Added

- **CUMULUS-718** Adds integration test for Kinesis triggering a workflow.

- **GITC-776-3** Added more flexibility for rules.  You can now edit all fields on the rule's record
We may need to update the api documentation to reflect this.

- **CUMULUS-681** - Add ingest-in-place action to granules endpoint
    - new applyWorkflow action at PUT /granules/{granuleid} Applying a workflow starts an execution of the provided workflow and passes the granule record as payload.
      Parameter(s):
        - workflow - the workflow name

- **CUMULUS-685** - Add parent exeuction arn to the execution which is triggered from a parent step function

### Changed
- **CUMULUS-768** - Integration tests get S3 provider data from shared data folder

### Fixed
- **CUMULUS-746** - Move granule API correctly updates record in dynamo DB and cmr xml file
- **CUMULUS-766** - Populate database fileSize field from S3 if value not present in Ingest payload

## [v1.7.1] - 2018-07-27

### Fixed
- **CUMULUS-766** - Backport from 1.8.0 - Populate database fileSize field from S3 if value not present in Ingest payload

## [v1.7.0] - 2018-07-02

### Please note: [Upgrade Instructions](https://nasa.github.io/cumulus/docs/upgrade/1.7.0)

### Added
- **GITC-776-2** - Add support for versioned collectons
- **CUMULUS-491** - Add granule reconciliation API endpoints.
- **CUMULUS-480** Add suport for backup and recovery:
  - Add DynamoDB tables for granules, executions and pdrs
  - Add ability to write all records to S3
  - Add ability to download all DynamoDB records in form json files
  - Add ability to upload records to DynamoDB
  - Add migration scripts for copying granule, pdr and execution records from ElasticSearch to DynamoDB
  - Add IAM support for batchWrite on dynamoDB
-
- **CUMULUS-508** - `@cumulus/deployment` cloudformation template allows for lambdas and ECS clusters to have multiple AZ availability.
    - `@cumulus/deployment` also ensures docker uses `devicemapper` storage driver.
- **CUMULUS-755** - `@cumulus/deployment` Add DynamoDB autoscaling support.
    - Application developers can add autoscaling and override default values in their deployment's `app/config.yml` file using a `{TableName}Table:` key.

### Fixed
- **CUMULUS-747** - Delete granule API doesn't delete granule files in s3 and granule in elasticsearch
    - update the StreamSpecification DynamoDB tables to have StreamViewType: "NEW_AND_OLD_IMAGES"
    - delete granule files in s3
- **CUMULUS-398** - Fix not able to filter executions by workflow
- **CUMULUS-748** - Fix invalid lambda .zip files being validated/uploaded to AWS
- **CUMULUS-544** - Post to CMR task has UAT URL hard-coded
  - Made configurable: PostToCmr now requires CMR_ENVIRONMENT env to be set to 'SIT' or 'OPS' for those CMR environments. Default is UAT.

### Changed
- **GITC-776-4** - Changed Discover-pdrs to not rely on collection but use provider_path in config. It also has an optional filterPdrs regex configuration parameter

- **CUMULUS-710** - In the integration test suite, `getStepOutput` returns the output of the first successful step execution or last failed, if none exists

## [v1.6.0] - 2018-06-06

### Please note: [Upgrade Instructions](https://nasa.github.io/cumulus/docs/upgrade/1.6.0)

### Fixed
- **CUMULUS-602** - Format all logs sent to Elastic Search.
  - Extract cumulus log message and index it to Elastic Search.

### Added
- **CUMULUS-556** - add a mechanism for creating and running migration scripts on deployment.
- **CUMULUS-461** Support use of metadata date and other components in `url_path` property

### Changed
- **CUMULUS-477** Update bucket configuration to support multiple buckets of the same type:
  - Change the structure of the buckets to allow for  more than one bucket of each type. The bucket structure is now:
    bucket-key:
      name: <bucket-name>
      type: <type> i.e. internal, public, etc.
  - Change IAM and app deployment configuration to support new bucket structure
  - Update tasks and workflows to support new bucket structure
  - Replace instances where buckets.internal is relied upon to either use the system bucket or a configured bucket
  - Move IAM template to the deployment package. NOTE: You now have to specify '--template node_modules/@cumulus/deployment/iam' in your IAM deployment
  - Add IAM cloudformation template support to filter buckets by type

## [v1.5.5] - 2018-05-30

### Added
- **CUMULUS-530** - PDR tracking through Queue-granules
  - Add optional `pdr` property to the sync-granule task's input config and output payload.
- **CUMULUS-548** - Create a Lambda task that generates EMS distribution reports
  - In order to supply EMS Distribution Reports, you must enable S3 Server
    Access Logging on any S3 buckets used for distribution. See [How Do I Enable Server Access Logging for an S3 Bucket?](https://docs.aws.amazon.com/AmazonS3/latest/user-guide/server-access-logging.html)
    The "Target bucket" setting should point at the Cumulus internal bucket.
    The "Target prefix" should be
    "<STACK_NAME>/ems-distribution/s3-server-access-logs/", where "STACK_NAME"
    is replaced with the name of your Cumulus stack.

### Fixed
- **CUMULUS-546 - Kinesis Consumer should catch and log invalid JSON**
  - Kinesis Consumer lambda catches and logs errors so that consumer doesn't get stuck in a loop re-processing bad json records.
- EMS report filenames are now based on their start time instead of the time
  instead of the time that the report was generated
- **CUMULUS-552 - Cumulus API returns different results for the same collection depending on query**
  - The collection, provider and rule records in elasticsearch are now replaced with records from dynamo db when the dynamo db records are updated.

### Added
- `@cumulus/deployment`'s default cloudformation template now configures storage for Docker to match the configured ECS Volume. The template defines Docker's devicemapper basesize (`dm.basesize`) using `ecs.volumeSize`. This addresses ECS default of limiting Docker containers to 10GB of storage ([Read more](https://aws.amazon.com/premiumsupport/knowledge-center/increase-default-ecs-docker-limit/)).

## [v1.5.4] - 2018-05-21

### Added
- **CUMULUS-535** - EMS Ingest, Archive, Archive Delete reports
  - Add lambda EmsReport to create daily EMS Ingest, Archive, Archive Delete reports
  - ems.provider property added to `@cumulus/deployment/app/config.yml`.
    To change the provider name, please add `ems: provider` property to `app/config.yml`.
- **CUMULUS-480** Use DynamoDB to store granules, pdrs and execution records
  - Activate PointInTime feature on DynamoDB tables
  - Increase test coverage on api package
  - Add ability to restore metadata records from json files to DynamoDB
- **CUMULUS-459** provide API endpoint for moving granules from one location on s3 to another

## [v1.5.3] - 2018-05-18

### Fixed
- **CUMULUS-557 - "Add dataType to DiscoverGranules output"**
  - Granules discovered by the DiscoverGranules task now include dataType
  - dataType is now a required property for granules used as input to the
    QueueGranules task
- **CUMULUS-550** Update deployment app/config.yml to force elasticsearch updates for deleted granules

## [v1.5.2] - 2018-05-15

### Fixed
- **CUMULUS-514 - "Unable to Delete the Granules"**
  - updated cmrjs.deleteConcept to return success if the record is not found
    in CMR.

### Added
- **CUMULUS-547** - The distribution API now includes an
  "earthdataLoginUsername" query parameter when it returns a signed S3 URL
- **CUMULUS-527 - "parse-pdr queues up all granules and ignores regex"**
  - Add an optional config property to the ParsePdr task called
    "granuleIdFilter". This property is a regular expression that is applied
    against the filename of the first file of each granule contained in the
    PDR. If the regular expression matches, then the granule is included in
    the output. Defaults to '.', which will match all granules in the PDR.
- File checksums in PDRs now support MD5
- Deployment support to subscribe to an SNS topic that already exists
- **CUMULUS-470, CUMULUS-471** In-region S3 Policy lambda added to API to update bucket policy for in-region access.
- **CUMULUS-533** Added fields to granule indexer to support EMS ingest and archive record creation
- **CUMULUS-534** Track deleted granules
  - added `deletedgranule` type to `cumulus` index.
  - **Important Note:** Force custom bootstrap to re-run by adding this to
    app/config.yml `es: elasticSearchMapping: 7`
- You can now deploy cumulus without ElasticSearch. Just add `es: null` to your `app/config.yml` file. This is only useful for debugging purposes. Cumulus still requires ElasticSearch to properly operate.
- `@cumulus/integration-tests` includes and exports the `addRules` function, which seeds rules into the DynamoDB table.
- Added capability to support EFS in cloud formation template. Also added
  optional capability to ssh to your instance and privileged lambda functions.
- Added support to force discovery of PDRs that have already been processed
  and filtering of selected data types
- `@cumulus/cmrjs` uses an environment variable `USER_IP_ADDRESS` or fallback
  IP address of `10.0.0.0` when a public IP address is not available. This
  supports lambda functions deployed into a VPC's private subnet, where no
  public IP address is available.

### Changed
- **CUMULUS-550** Custom bootstrap automatically adds new types to index on
  deployment

## [v1.5.1] - 2018-04-23
### Fixed
- add the missing dist folder to the hello-world task
- disable uglifyjs on the built version of the pdr-status-check (read: https://github.com/webpack-contrib/uglifyjs-webpack-plugin/issues/264)

## [v1.5.0] - 2018-04-23
### Changed
- Removed babel from all tasks and packages and increased minimum node requirements to version 8.10
- Lambda functions created by @cumulus/deployment will use node8.10 by default
- Moved [cumulus-integration-tests](https://github.com/nasa/cumulus-integration-tests) to the `example` folder CUMULUS-512
- Streamlined all packages dependencies (e.g. remove redundant dependencies and make sure versions are the same across packages)
- **CUMULUS-352:** Update Cumulus Elasticsearch indices to use [index aliases](https://www.elastic.co/guide/en/elasticsearch/reference/current/indices-aliases.html).
- **CUMULUS-519:** ECS tasks are no longer restarted after each CF deployment unless `ecs.restartTasksOnDeploy` is set to true
- **CUMULUS-298:** Updated log filterPattern to include all CloudWatch logs in ElasticSearch
- **CUMULUS-518:** Updates to the SyncGranule config schema
  - `granuleIdExtraction` is no longer a property
  - `process` is now an optional property
  - `provider_path` is no longer a property

### Fixed
- **CUMULUS-455 "Kes deployments using only an updated message adapter do not get automatically deployed"**
  - prepended the hash value of cumulus-message-adapter.zip file to the zip file name of lambda which uses message adapter.
  - the lambda function will be redeployed when message adapter or lambda function are updated
- Fixed a bug in the bootstrap lambda function where it stuck during update process
- Fixed a bug where the sf-sns-report task did not return the payload of the incoming message as the output of the task [CUMULUS-441]

### Added
- **CUMULUS-352:** Add reindex CLI to the API package.
- **CUMULUS-465:** Added mock http/ftp/sftp servers to the integration tests
- Added a `delete` method to the `@common/CollectionConfigStore` class
- **CUMULUS-467 "@cumulus/integration-tests or cumulus-integration-tests should seed provider and collection in deployed DynamoDB"**
  - `example` integration-tests populates providers and collections to database
  - `example` workflow messages are populated from workflow templates in s3, provider and collection information in database, and input payloads.  Input templates are removed.
  - added `https` protocol to provider schema

## [v1.4.1] - 2018-04-11

### Fixed
- Sync-granule install

## [v1.4.0] - 2018-04-09

### Fixed
- **CUMULUS-392 "queue-granules not returning the sfn-execution-arns queued"**
  - updated queue-granules to return the sfn-execution-arns queued and pdr if exists.
  - added pdr to ingest message meta.pdr instead of payload, so the pdr information doesn't get lost in the ingest workflow, and ingested granule in elasticsearch has pdr name.
  - fixed sf-sns-report schema, remove the invalid part
  - fixed pdr-status-check schema, the failed execution contains arn and reason
- **CUMULUS-206** make sure homepage and repository urls exist in package.json files of tasks and packages

### Added
- Example folder with a cumulus deployment example

### Changed
- [CUMULUS-450](https://bugs.earthdata.nasa.gov/browse/CUMULUS-450) - Updated
  the config schema of the **queue-granules** task
  - The config no longer takes a "collection" property
  - The config now takes an "internalBucket" property
  - The config now takes a "stackName" property
- [CUMULUS-450](https://bugs.earthdata.nasa.gov/browse/CUMULUS-450) - Updated
  the config schema of the **parse-pdr** task
  - The config no longer takes a "collection" property
  - The "stack", "provider", and "bucket" config properties are now
    required
- **CUMULUS-469** Added a lambda to the API package to prototype creating an S3 bucket policy for direct, in-region S3 access for the prototype bucket

### Removed
- Removed the `findTmpTestDataDirectory()` function from
  `@cumulus/common/test-utils`

### Fixed
- [CUMULUS-450](https://bugs.earthdata.nasa.gov/browse/CUMULUS-450)
  - The **queue-granules** task now enqueues a **sync-granule** task with the
    correct collection config for that granule based on the granule's
    data-type. It had previously been using the collection config from the
    config of the **queue-granules** task, which was a problem if the granules
    being queued belonged to different data-types.
  - The **parse-pdr** task now handles the case where a PDR contains granules
    with different data types, and uses the correct granuleIdExtraction for
    each granule.

### Added
- **CUMULUS-448** Add code coverage checking using [nyc](https://github.com/istanbuljs/nyc).

## [v1.3.0] - 2018-03-29

### Deprecated
- discover-s3-granules is deprecated. The functionality is provided by the discover-granules task
### Fixed
- **CUMULUS-331:** Fix aws.downloadS3File to handle non-existent key
- Using test ftp provider for discover-granules testing [CUMULUS-427]
- **CUMULUS-304: "Add AWS API throttling to pdr-status-check task"** Added concurrency limit on SFN API calls.  The default concurrency is 10 and is configurable through Lambda environment variable CONCURRENCY.
- **CUMULUS-414: "Schema validation not being performed on many tasks"** revised npm build scripts of tasks that use cumulus-message-adapter to place schema directories into dist directories.
- **CUMULUS-301:** Update all tests to use test-data package for testing data.
- **CUMULUS-271: "Empty response body from rules PUT endpoint"** Added the updated rule to response body.
- Increased memory allotment for `CustomBootstrap` lambda function. Resolves failed deployments where `CustomBootstrap` lambda function was failing with error `Process exited before completing request`. This was causing deployments to stall, fail to update and fail to rollback. This error is thrown when the lambda function tries to use more memory than it is allotted.
- Cumulus repository folders structure updated:
  - removed the `cumulus` folder altogether
  - moved `cumulus/tasks` to `tasks` folder at the root level
  - moved the tasks that are not converted to use CMA to `tasks/.not_CMA_compliant`
  - updated paths where necessary

### Added
- `@cumulus/integration-tests` - Added support for testing the output of an ECS activity as well as a Lambda function.

## [v1.2.0] - 2018-03-20

### Fixed
- Update vulnerable npm packages [CUMULUS-425]
- `@cumulus/api`: `kinesis-consumer.js` uses `sf-scheduler.js#schedule` instead of placing a message directly on the `startSF` SQS queue. This is a fix for [CUMULUS-359](https://bugs.earthdata.nasa.gov/browse/CUMULUS-359) because `sf-scheduler.js#schedule` looks up the provider and collection data in DynamoDB and adds it to the `meta` object of the enqueued message payload.
- `@cumulus/api`: `kinesis-consumer.js` catches and logs errors instead of doing an error callback. Before this change, `kinesis-consumer` was failing to process new records when an existing record caused an error because it would call back with an error and stop processing additional records. It keeps trying to process the record causing the error because it's "position" in the stream is unchanged. Catching and logging the errors is part 1 of the fix. Proposed part 2 is to enqueue the error and the message on a "dead-letter" queue so it can be processed later ([CUMULUS-413](https://bugs.earthdata.nasa.gov/browse/CUMULUS-413)).
- **CUMULUS-260: "PDR page on dashboard only shows zeros."** The PDR stats in LPDAAC are all 0s, even if the dashboard has been fixed to retrieve the correct fields.  The current version of pdr-status-check has a few issues.
  - pdr is not included in the input/output schema.  It's available from the input event.  So the pdr status and stats are not updated when the ParsePdr workflow is complete.  Adding the pdr to the input/output of the task will fix this.
  - pdr-status-check doesn't update pdr stats which prevent the real time pdr progress from showing up in the dashboard. To solve this, added lambda function sf-sns-report which is copied from @cumulus/api/lambdas/sf-sns-broadcast with modification, sf-sns-report can be used to report step function status anywhere inside a step function.  So add step sf-sns-report after each pdr-status-check, we will get the PDR status progress at real time.
  - It's possible an execution is still in the queue and doesn't exist in sfn yet.  Added code to handle 'ExecutionDoesNotExist' error when checking the execution status.
- Fixed `aws.cloudwatchevents()` typo in `packages/ingest/aws.js`. This typo was the root cause of the error: `Error: Could not process scheduled_ingest, Error: : aws.cloudwatchevents is not a constructor` seen when trying to update a rule.


### Removed

- `@cumulus/ingest/aws`: Remove queueWorkflowMessage which is no longer being used by `@cumulus/api`'s `kinesis-consumer.js`.

## [v1.1.4] - 2018-03-15

### Added
- added flag `useList` to parse-pdr [CUMULUS-404]

### Fixed

- Pass encrypted password to the ApiGranule Lambda function [CUMULUS-424]


## [v1.1.3] - 2018-03-14
### Fixed
- Changed @cumulus/deployment package install behavior. The build process will happen after installation

## [v1.1.2] - 2018-03-14

### Added
- added tools to @cumulus/integration-tests for local integration testing
- added end to end testing for discovering and parsing of PDRs
- `yarn e2e` command is available for end to end testing
### Fixed

- **CUMULUS-326: "Occasionally encounter "Too Many Requests" on deployment"** The api gateway calls will handle throttling errors
- **CUMULUS-175: "Dashboard providers not in sync with AWS providers."** The root cause of this bug - DynamoDB operations not showing up in Elasticsearch - was shared by collections and rules. The fix was to update providers', collections' and rules; POST, PUT and DELETE endpoints to operate on DynamoDB and using DynamoDB streams to update Elasticsearch. The following packages were made:
  - `@cumulus/deployment` deploys DynamoDB streams for the Collections, Providers and Rules tables as well as a new lambda function called `dbIndexer`. The `dbIndexer` lambda has an event source mapping which listens to each of the DynamoDB streams. The dbIndexer lambda receives events referencing operations on the DynamoDB table and updates the elasticsearch cluster accordingly.
  - The `@cumulus/api` endpoints for collections, providers and rules _only_ query DynamoDB, with the exception of LIST endpoints and the collections' GET endpoint.

### Updated
- Broke up `kes.override.js` of @cumulus/deployment to multiple modules and moved to a new location
- Expanded @cumulus/deployment test coverage
- all tasks were updated to use cumulus-message-adapter-js 1.0.1
- added build process to integration-tests package to babelify it before publication
- Update @cumulus/integration-tests lambda.js `getLambdaOutput` to return the entire lambda output. Previously `getLambdaOutput` returned only the payload.

## [v1.1.1] - 2018-03-08

### Removed
- Unused queue lambda in api/lambdas [CUMULUS-359]

### Fixed
- Kinesis message content is passed to the triggered workflow [CUMULUS-359]
- Kinesis message queues a workflow message and does not write to rules table [CUMULUS-359]

## [v1.1.0] - 2018-03-05

### Added

- Added a `jlog` function to `common/test-utils` to aid in test debugging
- Integration test package with command line tool [CUMULUS-200] by @laurenfrederick
- Test for FTP `useList` flag [CUMULUS-334] by @kkelly51

### Updated
- The `queue-pdrs` task now uses the [cumulus-message-adapter-js](https://github.com/nasa/cumulus-message-adapter-js)
  library
- Updated the `queue-pdrs` JSON schemas
- The test-utils schema validation functions now throw an error if validation
  fails
- The `queue-granules` task now uses the [cumulus-message-adapter-js](https://github.com/nasa/cumulus-message-adapter-js)
  library
- Updated the `queue-granules` JSON schemas

### Removed
- Removed the `getSfnExecutionByName` function from `common/aws`
- Removed the `getGranuleStatus` function from `common/aws`

## [v1.0.1] - 2018-02-27

### Added
- More tests for discover-pdrs, dicover-granules by @yjpa7145
- Schema validation utility for tests by @yjpa7145

### Changed
- Fix an FTP listing bug for servers that do not support STAT [CUMULUS-334] by @kkelly51

## [v1.0.0] - 2018-02-23

[Unreleased]: https://github.com/nasa/cumulus/compare/v1.12.1...HEAD
[v1.12.1]: https://github.com/nasa/cumulus/compare/v1.12.0...v1.12.1
[v1.12.0]: https://github.com/nasa/cumulus/compare/v1.11.3...v1.12.0
[v1.11.3]: https://github.com/nasa/cumulus/compare/v1.11.2...v1.11.3
[v1.11.2]: https://github.com/nasa/cumulus/compare/v1.11.1...v1.11.2
[v1.11.1]: https://github.com/nasa/cumulus/compare/v1.11.0...v1.11.1
[v1.11.0]: https://github.com/nasa/cumulus/compare/v1.10.4...v1.11.0
[v1.10.4]: https://github.com/nasa/cumulus/compare/v1.10.3...v1.10.4
[v1.10.3]: https://github.com/nasa/cumulus/compare/v1.10.2...v1.10.3
[v1.10.2]: https://github.com/nasa/cumulus/compare/v1.10.1...v1.10.2
[v1.10.1]: https://github.com/nasa/cumulus/compare/v1.10.0...v1.10.1
[v1.10.0]: https://github.com/nasa/cumulus/compare/v1.9.1...v1.10.0
[v1.9.1]: https://github.com/nasa/cumulus/compare/v1.9.0...v1.9.1
[v1.9.0]: https://github.com/nasa/cumulus/compare/v1.8.1...v1.9.0
[v1.8.1]: https://github.com/nasa/cumulus/compare/v1.8.0...v1.8.1
[v1.8.0]: https://github.com/nasa/cumulus/compare/v1.7.0...v1.8.0
[v1.7.0]: https://github.com/nasa/cumulus/compare/v1.6.0...v1.7.0
[v1.6.0]: https://github.com/nasa/cumulus/compare/v1.5.5...v1.6.0
[v1.5.5]: https://github.com/nasa/cumulus/compare/v1.5.4...v1.5.5
[v1.5.4]: https://github.com/nasa/cumulus/compare/v1.5.3...v1.5.4
[v1.5.3]: https://github.com/nasa/cumulus/compare/v1.5.2...v1.5.3
[v1.5.2]: https://github.com/nasa/cumulus/compare/v1.5.1...v1.5.2
[v1.5.1]: https://github.com/nasa/cumulus/compare/v1.5.0...v1.5.1
[v1.5.0]: https://github.com/nasa/cumulus/compare/v1.4.1...v1.5.0
[v1.4.1]: https://github.com/nasa/cumulus/compare/v1.4.0...v1.4.1
[v1.4.0]: https://github.com/nasa/cumulus/compare/v1.3.0...v1.4.0
[v1.3.0]: https://github.com/nasa/cumulus/compare/v1.2.0...v1.3.0
[v1.2.0]: https://github.com/nasa/cumulus/compare/v1.1.4...v1.2.0
[v1.1.4]: https://github.com/nasa/cumulus/compare/v1.1.3...v1.1.4
[v1.1.3]: https://github.com/nasa/cumulus/compare/v1.1.2...v1.1.3
[v1.1.2]: https://github.com/nasa/cumulus/compare/v1.1.1...v1.1.2
[v1.1.1]: https://github.com/nasa/cumulus/compare/v1.0.1...v1.1.1
[v1.1.0]: https://github.com/nasa/cumulus/compare/v1.0.1...v1.1.0
[v1.0.1]: https://github.com/nasa/cumulus/compare/v1.0.0...v1.0.1
[v1.0.0]: https://github.com/nasa/cumulus/compare/pre-v1-release...v1.0.0<|MERGE_RESOLUTION|>--- conflicted
+++ resolved
@@ -17,7 +17,6 @@
 
 - **CUMULUS-1212**
   - `@cumulus/post-to-cmr` will now fail if any granules being processed are missing a metadata file. You can set the new config option `skipMetaCheck` to `true` to pass post-to-cmr without a metadata file.
-<<<<<<< HEAD
 - **CUMULUS-1232**
   - `@cumulus/sync-granule` will no longer silently pass if no checksum data is provided. It will use input
   from the granule object to:
@@ -26,7 +25,6 @@
     - Then, verify synced S3 file size if `fileSize` is in the file record (throws `UnexpectedFileSize` on fail),
       else log warning that no fileSize is available.
     - Pass the step.
-=======
 - **CUMULUS-1264**
   - The Cloudformation templating and deployment configuration has been substantially refactored.
     - `CumulusApiDefault` nested stack resource has been renamed to `CumulusApiDistribution`
@@ -45,7 +43,6 @@
         AWSServiceName: es.amazonaws.com
   ```
   - You will need to populate `VPC_CIDR_IP` in your `app/.env` file. The IPv4 CIDR can be found in your AWS Console in your VPC settings.
->>>>>>> ff5d9451
 
 ## Added
 
