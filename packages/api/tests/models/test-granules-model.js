--- conflicted
+++ resolved
@@ -2,23 +2,13 @@
 
 const test = require('ava');
 
-<<<<<<< HEAD
+const range = require('lodash.range');
 const { s3, recursivelyDeleteS3Bucket } = require('@cumulus/common/aws');
-=======
-const range = require('lodash.range');
-const { buildS3Uri, s3, recursivelyDeleteS3Bucket } = require('@cumulus/common/aws');
->>>>>>> 8b20c578
 const { randomString } = require('@cumulus/common/test-utils');
 const { fakeGranuleFactoryV2 } = require('../../lib/testUtils');
 const { Granule } = require('../../models');
-
-<<<<<<< HEAD
-const { Manager, Granule } = require('../../models');
 const { fakeFileFactory } = require('../../lib/testUtils');
 
-let manager;
-=======
->>>>>>> 8b20c578
 test.before(async () => {
   process.env.GranulesTable = randomString();
   await new Granule().createTable();
