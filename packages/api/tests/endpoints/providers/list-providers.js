--- conflicted
+++ resolved
@@ -90,9 +90,5 @@
     .expect(200);
 
   const { results } = response.body;
-<<<<<<< HEAD
-  t.is(results.filter((provider) => provider.id === testProvider.id).length, 1);
-=======
   t.truthy(results.find((r) => r.id === testProvider.id));
->>>>>>> a7bd3875
 });