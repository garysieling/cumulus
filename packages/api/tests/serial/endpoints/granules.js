'use strict';

const fs = require('fs');
const request = require('supertest');
const path = require('path');
const sinon = require('sinon');
const test = require('ava');
const { sfn } = require('@cumulus/common/aws');
const aws = require('@cumulus/common/aws');
const { CMR } = require('@cumulus/cmrjs');
const {
  metadataObjectFromCMRJSONFile,
  metadataObjectFromCMRXMLFile
} = require('@cumulus/cmrjs/cmr-utils');
const { DefaultProvider } = require('@cumulus/common/key-pair-provider');
const { randomString, randomId } = require('@cumulus/common/test-utils');
const xml2js = require('xml2js');
const { xmlParseOptions } = require('@cumulus/cmrjs/utils');

const assertions = require('../../../lib/assertions');
const models = require('../../../models');
const bootstrap = require('../../../lambdas/bootstrap');
const indexer = require('../../../es/indexer');
const {
  fakeAccessTokenFactory,
  fakeCollectionFactory,
  fakeGranuleFactoryV2,
  createFakeJwtAuthToken
} = require('../../../lib/testUtils');
const {
  createJwtToken
} = require('../../../lib/token');
const { Search } = require('../../../es/search');

process.env.AccessTokensTable = randomString();
process.env.CollectionsTable = randomString();
process.env.GranulesTable = randomString();
process.env.UsersTable = randomString();
process.env.stackName = randomString();
process.env.system_bucket = randomString();
process.env.TOKEN_SECRET = randomString();

// import the express app after setting the env variables
const { app } = require('../../../app');

const createBucket = (Bucket) => aws.s3().createBucket({ Bucket }).promise();

function createBuckets(buckets) {
  return Promise.all(buckets.map(createBucket));
}

function deleteBuckets(buckets) {
  return Promise.all(buckets.map(aws.recursivelyDeleteS3Bucket));
}

const putObject = (params) => aws.s3().putObject(params).promise();

async function runTestUsingBuckets(buckets, testFunction) {
  try {
    await createBuckets(buckets);
    await testFunction();
  }
  finally {
    await deleteBuckets(buckets);
  }
}

/**
 * Helper for creating and uploading bucket configuration for 'move' tests.
 * @returns {Object} with keys of internalBucket, and publicBucket.
 */
async function setupBucketsConfig() {
  const bucket = process.env.internal;
  process.env.bucket = bucket;
  const buckets = {
    protected: {
      name: process.env.internal,
      type: 'protected'
    },
    public: {
      name: randomId('public'),
      type: 'public'
    }
  };

  process.env.DISTRIBUTION_ENDPOINT = 'http://example.com/';
  await putObject({
    Bucket: bucket,
    Key: `${process.env.stackName}/workflows/buckets.json`,
    Body: JSON.stringify(buckets)
  });
  await createBucket(buckets.public.name);
  return {internalBucket: bucket, publicBucket: buckets.public.name};
}



// create all the variables needed across this test
let esClient;
let esIndex;
let accessTokenModel;
let granuleModel;
let collectionModel;
let accessToken;
let userModel;

test.before(async () => {
  esIndex = randomString();

  // create esClient
  esClient = await Search.es('fakehost');

  // add fake elasticsearch index
  await bootstrap.bootstrapElasticSearch('fakehost', esIndex);

  // create a fake bucket
  await createBucket(process.env.system_bucket);

  // create fake Collections table
  collectionModel = new models.Collection();
  await collectionModel.createTable();

  // create fake Granules table
  granuleModel = new models.Granule();
  await granuleModel.createTable();

  // create fake Users table
  userModel = new models.User();
  await userModel.createTable();

  accessTokenModel = new models.AccessToken();
  await accessTokenModel.createTable();

  accessToken = await createFakeJwtAuthToken({ accessTokenModel, userModel });
});

test.beforeEach(async (t) => {
  t.context.testCollection = fakeCollectionFactory({
    name: 'fakeCollection',
    dataType: 'fakeCollection',
    version: 'v1',
    duplicateHandling: 'error'
  });
  await collectionModel.create(t.context.testCollection);

  // create fake granule records
  t.context.fakeGranules = [
    fakeGranuleFactoryV2({ status: 'completed' }),
    fakeGranuleFactoryV2({ status: 'failed' })
  ];

  await Promise.all(t.context.fakeGranules.map((granule) =>
    granuleModel.create(granule)
      .then((record) => indexer.indexGranule(esClient, record, esIndex))));
});

test.after.always(async () => {
  await collectionModel.deleteTable();
  await granuleModel.deleteTable();
  await accessTokenModel.deleteTable();
  await userModel.deleteTable();
  await esClient.indices.delete({ index: esIndex });
  await aws.recursivelyDeleteS3Bucket(process.env.system_bucket);
});

test.serial('default returns list of granules', async (t) => {
  const response = await request(app)
    .get('/granules')
    .set('Accept', 'application/json')
    .set('Authorization', `Bearer ${accessToken}`)
    .expect(200);

  const { meta, results } = response.body;
  t.is(results.length, 2);
  t.is(meta.stack, process.env.stackName);
  t.is(meta.table, 'granule');
  t.is(meta.count, 2);
  const granuleIds = t.context.fakeGranules.map((i) => i.granuleId);
  results.forEach((r) => {
    t.true(granuleIds.includes(r.granuleId));
  });
});

test.serial('CUMULUS-911 GET without pathParameters and without an Authorization header returns an Authorization Missing response', async (t) => {
  const response = await request(app)
    .get('/granules')
    .set('Accept', 'application/json')
    .expect(401);

  assertions.isAuthorizationMissingResponse(t, response);
});

test.serial('CUMULUS-911 GET with pathParameters.granuleName set and without an Authorization header returns an Authorization Missing response', async (t) => {
  const response = await request(app)
    .get('/granules/asdf')
    .set('Accept', 'application/json')
    .expect(401);

  assertions.isAuthorizationMissingResponse(t, response);
});

test.serial('CUMULUS-911 PUT with pathParameters.granuleName set and without an Authorization header returns an Authorization Missing response', async (t) => {
  const response = await request(app)
    .put('/granules/asdf')
    .set('Accept', 'application/json')
    .expect(401);

  assertions.isAuthorizationMissingResponse(t, response);
});

test.serial('CUMULUS-911 DELETE with pathParameters.granuleName set and without an Authorization header returns an Authorization Missing response', async (t) => {
  const response = await request(app)
    .delete('/granules/asdf')
    .set('Accept', 'application/json')
    .expect(401);

  assertions.isAuthorizationMissingResponse(t, response);
});

test.serial('CUMULUS-912 GET without pathParameters and with an invalid access token returns an unauthorized response', async (t) => {
  const response = await request(app)
    .get('/granules/asdf')
    .set('Accept', 'application/json')
    .set('Authorization', 'Bearer ThisIsAnInvalidAuthorizationToken')
    .expect(403);

  assertions.isInvalidAccessTokenResponse(t, response);
});

test.serial('CUMULUS-912 GET without pathParameters and with an unauthorized user returns an unauthorized response', async (t) => {
  const accessTokenRecord = fakeAccessTokenFactory();
  await accessTokenModel.create(accessTokenRecord);
  const jwtToken = createJwtToken(accessTokenRecord);

  const response = await request(app)
    .get('/granules')
    .set('Accept', 'application/json')
    .set('Authorization', `Bearer ${jwtToken}`)
    .expect(401);

  assertions.isUnauthorizedUserResponse(t, response);
});

test.serial('CUMULUS-912 GET with pathParameters.granuleName set and with an invalid access token returns an unauthorized response', async (t) => {
  const response = await request(app)
    .get('/granules/asdf')
    .set('Accept', 'application/json')
    .set('Authorization', 'Bearer ThisIsAnInvalidAuthorizationToken')
    .expect(403);

  assertions.isInvalidAccessTokenResponse(t, response);
});

test.todo('CUMULUS-912 GET with pathParameters.granuleName set and with an unauthorized user returns an unauthorized response');

test.serial('CUMULUS-912 PUT with pathParameters.granuleName set and with an invalid access token returns an unauthorized response', async (t) => {
  const response = await request(app)
    .put('/granules/asdf')
    .set('Accept', 'application/json')
    .set('Authorization', 'Bearer ThisIsAnInvalidAuthorizationToken')
    .expect(403);

  assertions.isInvalidAccessTokenResponse(t, response);
});

test.todo('CUMULUS-912 PUT with pathParameters.granuleName set and with an unauthorized user returns an unauthorized response');

test.serial('CUMULUS-912 DELETE with pathParameters.granuleName set and with an unauthorized user returns an unauthorized response', async (t) => {
  const accessTokenRecord = fakeAccessTokenFactory();
  await accessTokenModel.create(accessTokenRecord);
  const jwtToken = createJwtToken(accessTokenRecord);

  const response = await request(app)
    .delete('/granules/adsf')
    .set('Accept', 'application/json')
    .set('Authorization', `Bearer ${jwtToken}`)
    .expect(401);

  assertions.isUnauthorizedUserResponse(t, response);
});

test.serial('GET returns an existing granule', async (t) => {
  const response = await request(app)
    .get(`/granules/${t.context.fakeGranules[0].granuleId}`)
    .set('Accept', 'application/json')
    .set('Authorization', `Bearer ${accessToken}`)
    .expect(200);

  const { granuleId } = response.body;
  t.is(granuleId, t.context.fakeGranules[0].granuleId);
});

test.serial('GET returns a 404 response if the granule is not found', async (t) => {
  const response = await request(app)
    .get('/granules/unknownGranule')
    .set('Accept', 'application/json')
    .set('Authorization', `Bearer ${accessToken}`)
    .expect(404);

  t.is(response.status, 404);
  const { message } = response.body;
  t.is(message, 'Granule not found');
});

test.serial('PUT fails if action is not supported', async (t) => {
<<<<<<< HEAD
  const event = {
    httpMethod: 'PUT',
    pathParameters: {
      granuleName: t.context.fakeGranules[0].granuleId
    },
    headers: t.context.authHeaders,
    body: JSON.stringify({ action: 'SomeUnsuportedAction' })
  };

  const response = await handleRequest(event);

  t.is(response.statusCode, 400);
  const { message } = JSON.parse(response.body);
=======
  const response = await request(app)
    .put(`/granules/${t.context.fakeGranules[0].granuleId}`)
    .set('Accept', 'application/json')
    .set('Authorization', `Bearer ${accessToken}`)
    .send({ action: 'reprecess' })
    .expect(400);

  t.is(response.status, 400);
  const { message } = response.body;
>>>>>>> 223cad11
  t.true(message.includes('Action is not supported'));
});

test.serial('PUT fails if action is not provided', async (t) => {
  const response = await request(app)
    .put(`/granules/${t.context.fakeGranules[0].granuleId}`)
    .set('Accept', 'application/json')
    .set('Authorization', `Bearer ${accessToken}`)
    .expect(400);

  t.is(response.status, 400);
  const { message } = response.body;
  t.is(message, 'Action is missing');
});

// This needs to be serial because it is stubbing aws.sfn's responses
test.serial('reingest a granule', async (t) => {
  const fakeDescribeExecutionResult = {
    input: JSON.stringify({
      meta: {
        workflow_name: 'IngestGranule'
      },
      payload: {}
    })
  };

  // fake workflow
  const message = JSON.parse(fakeDescribeExecutionResult.input);
  const key = `${process.env.stackName}/workflows/${message.meta.workflow_name}.json`;
  await putObject({ Bucket: process.env.system_bucket, Key: key, Body: 'test data' });
  const stub = sinon.stub(sfn(), 'describeExecution').returns({
    promise: () => Promise.resolve(fakeDescribeExecutionResult)
  });

  const response = await request(app)
    .put(`/granules/${t.context.fakeGranules[0].granuleId}`)
    .set('Accept', 'application/json')
    .set('Authorization', `Bearer ${accessToken}`)
    .send({ action: 'reingest' })
    .expect(200);

  const body = response.body;
  t.is(body.status, 'SUCCESS');
  t.is(body.action, 'reingest');
  t.true(body.warning.includes('overwritten'));

  const updatedGranule = await granuleModel.get({ granuleId: t.context.fakeGranules[0].granuleId });
  t.is(updatedGranule.status, 'running');
  stub.restore();
});

// This needs to be serial because it is stubbing aws.sfn's responses
test.serial('apply an in-place workflow to an existing granule', async (t) => {
  const fakeSFResponse = {
    execution: {
      input: JSON.stringify({
        meta: {
          workflow_name: 'inPlaceWorkflow'
        },
        payload: {}
      })
    }
  };

  //fake in-place workflow
  const message = JSON.parse(fakeSFResponse.execution.input);
  const key = `${process.env.stackName}/workflows/${message.meta.workflow_name}.json`;
  await putObject({ Bucket: process.env.system_bucket, Key: key, Body: 'fake in-place workflow' });

  const fakeDescribeExecutionResult = {
    output: JSON.stringify({
      meta: {
        workflow_name: 'IngestGranule'
      },
      payload: {}
    })
  };

  const stub = sinon.stub(sfn(), 'describeExecution').returns({
    promise: () => Promise.resolve(fakeDescribeExecutionResult)
  });

  const response = await request(app)
    .put(`/granules/${t.context.fakeGranules[0].granuleId}`)
    .set('Accept', 'application/json')
    .set('Authorization', `Bearer ${accessToken}`)
    .send({
      action: 'applyWorkflow',
      workflow: 'inPlaceWorkflow',
      messageSource: 'output'
    })
    .expect(200);

  const body = response.body;
  t.is(body.status, 'SUCCESS');
  t.is(body.action, 'applyWorkflow inPlaceWorkflow');

  const updatedGranule = await granuleModel.get({ granuleId: t.context.fakeGranules[0].granuleId });
  t.is(updatedGranule.status, 'running');
  stub.restore();
});

test.serial('remove a granule from CMR', async (t) => {
  sinon.stub(
    DefaultProvider,
    'decrypt'
  ).callsFake(() => Promise.resolve('fakePassword'));

  sinon.stub(
    CMR.prototype,
    'deleteGranule'
  ).callsFake(() => Promise.resolve());

  const response = await request(app)
    .put(`/granules/${t.context.fakeGranules[0].granuleId}`)
    .set('Accept', 'application/json')
    .set('Authorization', `Bearer ${accessToken}`)
    .send({ action: 'removeFromCmr' })
    .expect(200);


  const body = response.body;
  t.is(body.status, 'SUCCESS');
  t.is(body.action, 'removeFromCmr');

  const updatedGranule = await granuleModel.get({ granuleId: t.context.fakeGranules[0].granuleId });
  t.is(updatedGranule.published, false);
  t.is(updatedGranule.cmrLink, undefined);

  CMR.prototype.deleteGranule.restore();
  DefaultProvider.decrypt.restore();
});

test.serial('DELETE deleting an existing granule that is published will fail', async (t) => {
  const response = await request(app)
    .delete(`/granules/${t.context.fakeGranules[0].granuleId}`)
    .set('Accept', 'application/json')
    .set('Authorization', `Bearer ${accessToken}`)
    .expect(400);

  t.is(response.status, 400);
  const { message } = response.body;
  t.is(
    message,
    'You cannot delete a granule that is published to CMR. Remove it from CMR first'
  );
});

test.serial('DELETE deleting an existing unpublished granule', async (t) => {
  const buckets = {
    protected: {
      name: randomId('protected'),
      type: 'protected'
    },
    public: {
      name: randomId('public'),
      type: 'public'
    }
  };
  const newGranule = fakeGranuleFactoryV2({ status: 'failed' });
  newGranule.published = false;
  newGranule.files = [
    {
      bucket: buckets.protected.name,
      name: `${newGranule.granuleId}.hdf`,
      filename: `s3://${buckets.protected.name}/${randomString(5)}/${newGranule.granuleId}.hdf`
    },
    {
      bucket: buckets.protected.name,
      name: `${newGranule.granuleId}.cmr.xml`,
      filename: `s3://${buckets.protected.name}/${randomString(5)}/${newGranule.granuleId}.cmr.xml`
    },
    {
      bucket: buckets.public.name,
      name: `${newGranule.granuleId}.jpg`,
      filename: `s3://${buckets.public.name}/${randomString(5)}/${newGranule.granuleId}.jpg`
    }
  ];

  await createBuckets([
    buckets.protected.name,
    buckets.public.name
  ]);

  for (let i = 0; i < newGranule.files.length; i += 1) {
    const file = newGranule.files[i];
    const parsed = aws.parseS3Uri(file.filename);
    await putObject({ // eslint-disable-line no-await-in-loop
      Bucket: parsed.Bucket,
      Key: parsed.Key,
      Body: `test data ${randomString()}`
    });
  }

  // create a new unpublished granule
  await granuleModel.create(newGranule);

  const response = await request(app)
    .delete(`/granules/${newGranule.granuleId}`)
    .set('Accept', 'application/json')
    .set('Authorization', `Bearer ${accessToken}`)
    .expect(200);

  t.is(response.status, 200);
  const { detail } = response.body;
  t.is(detail, 'Record deleted');

  // verify the files are deleted
  /* eslint-disable no-await-in-loop */
  for (let i = 0; i < newGranule.files.length; i += 1) {
    const file = newGranule.files[i];
    const parsed = aws.parseS3Uri(file.filename);
    t.false(await aws.fileExists(parsed.Bucket, parsed.Key));
  }
  /* eslint-enable no-await-in-loop */

  await deleteBuckets([
    buckets.protected.name,
    buckets.public.name
  ]);
});

test.serial('move a granule with no .cmr.xml file', async (t) => {
  const bucket = process.env.system_bucket;
  const secondBucket = randomId('second');
  const thirdBucket = randomId('third');

  await runTestUsingBuckets(
    [secondBucket, thirdBucket],
    async () => {
      const newGranule = fakeGranuleFactoryV2();

      newGranule.files = [
        {
          bucket,
          name: `${newGranule.granuleId}.txt`,
          filepath: `${process.env.stackName}/original_filepath/${newGranule.granuleId}.txt`,
          filename: `s3://${bucket}/${process.env.stackName}/original_filepath/${newGranule.granuleId}.txt`
        },
        {
          bucket,
          name: `${newGranule.granuleId}.md`,
          filename: `s3://${bucket}/${process.env.stackName}/original_filepath/${newGranule.granuleId}.md`
        },
        {
          bucket: secondBucket,
          name: `${newGranule.granuleId}.jpg`,
          filepath: `${process.env.stackName}/original_filepath/${newGranule.granuleId}.jpg`,
          filename: `s3://${secondBucket}/${process.env.stackName}/original_filepath/${newGranule.granuleId}.jpg`
        }
      ];

      await granuleModel.create(newGranule);

      await Promise.all(newGranule.files.map((file) => {
        const filepath = file.filepath || aws.parseS3Uri(file.filename).Key;
        return putObject({ Bucket: file.bucket, Key: filepath, Body: 'test data' });
      }));

      const destinationFilepath = `${process.env.stackName}/granules_moved`;
      const destinations = [
        {
          regex: '.*.txt$',
          bucket,
          filepath: destinationFilepath
        },
        {
          regex: '.*.md$',
          bucket: thirdBucket,
          filepath: destinationFilepath
        },
        {
          regex: '.*.jpg$',
          bucket,
          filepath: destinationFilepath
        }
      ];

      const response = await request(app)
        .put(`/granules/${newGranule.granuleId}`)
        .set('Accept', 'application/json')
        .set('Authorization', `Bearer ${accessToken}`)
        .send({
          action: 'move',
          destinations
        })
        .expect(200);

      const body = response.body;
      t.is(body.status, 'SUCCESS');
      t.is(body.action, 'move');

      const bucketObjects = await aws.s3().listObjects({
        Bucket: bucket,
        Prefix: destinationFilepath
      }).promise();

      t.is(bucketObjects.Contents.length, 2);
      bucketObjects.Contents.forEach((item) => {
        t.is(item.Key.indexOf(destinationFilepath), 0);
      });


      const thirdBucketObjects = await aws.s3().listObjects({
        Bucket: thirdBucket,
        Prefix: destinationFilepath
      }).promise();

      t.is(thirdBucketObjects.Contents.length, 1);
      thirdBucketObjects.Contents.forEach((item) => {
        t.is(item.Key.indexOf(destinationFilepath), 0);
      });


      // check the granule in table is updated
      const updatedGranule = await granuleModel.get({ granuleId: newGranule.granuleId });
      updatedGranule.files.forEach((file) => {
        t.true(file.filepath.startsWith(destinationFilepath));
        const destination = destinations.find((dest) => file.name.match(dest.regex));
        t.is(destination.bucket, file.bucket);
        t.true(file.filename.startsWith(aws.buildS3Uri(destination.bucket, destinationFilepath)));
      });
    }
  );
});

<<<<<<< HEAD
test.serial('move a file and update ECHO10 xml metadata', async (t) => {
  const {internalBucket, publicBucket} = await setupBucketsConfig();
=======
test.serial('move a file and update metadata', async (t) => {
  const bucket = process.env.system_bucket;
  const buckets = {
    protected: {
      name: bucket,
      type: 'protected'
    },
    public: {
      name: randomId('public'),
      type: 'public'
    }
  };

  process.env.DISTRIBUTION_ENDPOINT = 'http://example.com/';
  await putObject({
    Bucket: bucket,
    Key: `${process.env.stackName}/workflows/buckets.json`,
    Body: JSON.stringify(buckets)
  });
>>>>>>> 223cad11

  const newGranule = fakeGranuleFactoryV2();
  const metadata = fs.createReadStream(path.resolve(__dirname, '../../data/meta.xml'));

  newGranule.files = [
    {
      bucket: internalBucket,
      name: `${newGranule.granuleId}.txt`,
      filepath: `${process.env.stackName}/original_filepath/${newGranule.granuleId}.txt`,
      filename: `s3://${internalBucket}/${process.env.stackName}/original_filepath/${newGranule.granuleId}.txt`
    },
    {
      bucket: publicBucket,
      name: `${newGranule.granuleId}.cmr.xml`,
      filepath: `${process.env.stackName}/original_filepath/${newGranule.granuleId}.cmr.xml`,
      filename: `s3://${publicBucket}/${process.env.stackName}/original_filepath/${newGranule.granuleId}.cmr.xml`
    }
  ];

  await granuleModel.create(newGranule);

  await Promise.all(newGranule.files.map((file) => {
    if (file.name === `${newGranule.granuleId}.txt`) {
      return putObject({ Bucket: file.bucket, Key: file.filepath, Body: 'test data' });
    }
    return putObject({ Bucket: file.bucket, Key: file.filepath, Body: metadata });
  }));

  const destinationFilepath = `${process.env.stackName}/moved_granules`;
  const destinations = [
    {
      regex: '.*.txt$',
      bucket: internalBucket,
      filepath: destinationFilepath
    }
  ];

  sinon.stub(
    CMR.prototype,
    'ingestGranule'
  ).returns({ result: { 'concept-id': 'id204842' } });

  const response = await request(app)
    .put(`/granules/${newGranule.granuleId}`)
    .set('Accept', 'application/json')
    .set('Authorization', `Bearer ${accessToken}`)
    .send({
      action: 'move',
      destinations
    })
    .expect(200);

  const body = response.body;

  t.is(body.status, 'SUCCESS');
  t.is(body.action, 'move');

  const list = await aws.s3().listObjects({
    Bucket: internalBucket,
    Prefix: destinationFilepath
  }).promise();
  t.is(list.Contents.length, 1);
  t.is(list.Contents[0].Key.indexOf(destinationFilepath), 0);

  const list2 = await aws.s3().listObjects({
    Bucket: publicBucket,
    Prefix: `${process.env.stackName}/original_filepath`
  }).promise();
  t.is(list2.Contents.length, 1);
  t.is(newGranule.files[1].filepath, list2.Contents[0].Key);

  const xmlObject = await metadataObjectFromCMRXMLFile(newGranule.files[1].filename);

  const newUrls = xmlObject.Granule.OnlineAccessURLs.OnlineAccessURL.map((obj) => obj.URL);
  const newDestination = `${process.env.DISTRIBUTION_ENDPOINT}${destinations[0].bucket}/${destinations[0].filepath}/${newGranule.files[0].name}`;
  t.true(newUrls.includes(newDestination));

  CMR.prototype.ingestGranule.restore();
});


test.serial.skip('move a file and update its UMM-G JSON metadata', async (t) => {
  const {internalBucket, publicBucket} = await setupBucketsConfig();

  const newGranule = fakeGranuleFactoryV2();
  const ummgMetadataString = fs.readFileSync(path.resolve(__dirname, '../../data/ummg-meta.json'));

  newGranule.files = [
    {
      bucket: internalBucket,
      name: `${newGranule.granuleId}.txt`,
      filepath: `${process.env.stackName}/original_filepath/${newGranule.granuleId}.txt`,
      filename: `s3://${internalBucket}/${process.env.stackName}/original_filepath/${newGranule.granuleId}.txt`
    },
    {
      bucket: publicBucket,
      name: `${newGranule.granuleId}.cmr.json`,
      filepath: `${process.env.stackName}/original_filepath/${newGranule.granuleId}.cmr.json`,
      filename: `s3://${publicBucket}/${process.env.stackName}/original_filepath/${newGranule.granuleId}.cmr.json`
    }
  ];

  await granuleModel.create(newGranule);

  await Promise.all(newGranule.files.map((file) => {
    if (file.name === `${newGranule.granuleId}.txt`) {
      return putObject({ Bucket: file.bucket, Key: file.filepath, Body: 'test data' });
    }
    return putObject({ Bucket: file.bucket, Key: file.filepath, Body: ummgMetadataString });
  }));

  const destinationFilepath = `${process.env.stackName}/moved_granules`;
  const destinations = [
    {
      regex: '.*.txt$',
      bucket: internalBucket,
      filepath: destinationFilepath
    }
  ];

  const event = {
    httpMethod: 'PUT',
    pathParameters: {
      granuleName: newGranule.granuleId
    },
    headers: t.context.authHeaders,
    body: JSON.stringify({
      action: 'move',
      destinations
    })
  };

  sinon.stub(
    CMR.prototype,
    'ingestGranule'
  ).returns({ result: { 'concept-id': 'id204842' } });

  const response = await handleRequest(event);

  const body = JSON.parse(response.body);

  t.is(body.status, 'SUCCESS');
  t.is(body.action, 'move');

  // text file has moved to correct location
  const list = await aws.s3().listObjects({
    Bucket: internalBucket,
    Prefix: destinationFilepath
  }).promise();
  t.is(list.Contents.length, 1);
  t.is(list.Contents[0].Key.indexOf(destinationFilepath), 0);

  // CMR JSON  is in same location.
  const list2 = await aws.s3().listObjects({
    Bucket: publicBucket,
    Prefix: `${process.env.stackName}/original_filepath`
  }).promise();
  t.is(list2.Contents.length, 1);
  t.is(newGranule.files[1].filepath, list2.Contents[0].Key);

  // CMR UMMG JSON has been updated with the location of the moved file.
  const ummgObject = await metadataObjectFromCMRJSONFile(newGranule.files[1].filename);
  const updatedURLs = ummgObject.items[0].umm.RelatedUrls.map((urlObj) => urlObj.URL);
  const newDestination = `${process.env.DISTRIBUTION_ENDPOINT}${destinations[0].bucket}/${destinations[0].filepath}/${newGranule.files[0].name}`;

  t.true(updatedURLS.includes(newDestination));

  CMR.prototype.ingestGranule.restore();
});

test('PUT with action move returns failure if one granule file exists', async (t) => {
  const filesExistingStub = sinon.stub(models.Granule.prototype, 'getFilesExistingAtLocation').returns([{ name: 'file1' }]);
  const moveGranuleStub = sinon.stub(models.Granule.prototype, 'move').resolves({});

  const granule = t.context.fakeGranules[0];

  await granuleModel.create(granule);

  const body = {
    action: 'move',
    destinations: [{
      regex: '.*.hdf$',
      bucket: 'fake-bucket',
      filepath: 'fake-destination'
    }]
  };

  const response = await request(app)
    .put(`/granules/${granule.granuleId}`)
    .set('Accept', 'application/json')
    .set('Authorization', `Bearer ${accessToken}`)
    .send(body)
    .expect(409);


  const responseBody = response.body;
  t.is(response.status, 409);
  t.is(responseBody.message,
    'Cannot move granule because the following files would be overwritten at the destination location: file1. Delete the existing files or reingest the source files.');

  filesExistingStub.restore();
  moveGranuleStub.restore();
});

test('PUT with action move returns failure if more than one granule file exists', async (t) => {
  const filesExistingStub = sinon.stub(models.Granule.prototype, 'getFilesExistingAtLocation').returns([
    { name: 'file1' },
    { name: 'file2' },
    { name: 'file3' }
  ]);
  const moveGranuleStub = sinon.stub(models.Granule.prototype, 'move').resolves({});

  const granule = t.context.fakeGranules[0];

  await granuleModel.create(granule);

  const body = {
    action: 'move',
    destinations: [{
      regex: '.*.hdf$',
      bucket: 'fake-bucket',
      filepath: 'fake-destination'
    }]
  };

  const response = await request(app)
    .put(`/granules/${granule.granuleId}`)
    .set('Accept', 'application/json')
    .set('Authorization', `Bearer ${accessToken}`)
    .send(body)
    .expect(409);

  const responseBody = response.body;
  t.is(response.statusCode, 409);
  t.is(responseBody.message,
    'Cannot move granule because the following files would be overwritten at the destination location: file1, file2, file3. Delete the existing files or reingest the source files.');

  filesExistingStub.restore();
  moveGranuleStub.restore();
});<|MERGE_RESOLUTION|>--- conflicted
+++ resolved
@@ -303,31 +303,15 @@
 });
 
 test.serial('PUT fails if action is not supported', async (t) => {
-<<<<<<< HEAD
-  const event = {
-    httpMethod: 'PUT',
-    pathParameters: {
-      granuleName: t.context.fakeGranules[0].granuleId
-    },
-    headers: t.context.authHeaders,
-    body: JSON.stringify({ action: 'SomeUnsuportedAction' })
-  };
-
-  const response = await handleRequest(event);
-
-  t.is(response.statusCode, 400);
-  const { message } = JSON.parse(response.body);
-=======
   const response = await request(app)
     .put(`/granules/${t.context.fakeGranules[0].granuleId}`)
     .set('Accept', 'application/json')
     .set('Authorization', `Bearer ${accessToken}`)
-    .send({ action: 'reprecess' })
+    .send({ action: 'someUnsupportedAction' })
     .expect(400);
 
   t.is(response.status, 400);
   const { message } = response.body;
->>>>>>> 223cad11
   t.true(message.includes('Action is not supported'));
 });
 
@@ -654,30 +638,8 @@
   );
 });
 
-<<<<<<< HEAD
 test.serial('move a file and update ECHO10 xml metadata', async (t) => {
   const {internalBucket, publicBucket} = await setupBucketsConfig();
-=======
-test.serial('move a file and update metadata', async (t) => {
-  const bucket = process.env.system_bucket;
-  const buckets = {
-    protected: {
-      name: bucket,
-      type: 'protected'
-    },
-    public: {
-      name: randomId('public'),
-      type: 'public'
-    }
-  };
-
-  process.env.DISTRIBUTION_ENDPOINT = 'http://example.com/';
-  await putObject({
-    Bucket: bucket,
-    Key: `${process.env.stackName}/workflows/buckets.json`,
-    Body: JSON.stringify(buckets)
-  });
->>>>>>> 223cad11
 
   const newGranule = fakeGranuleFactoryV2();
   const metadata = fs.createReadStream(path.resolve(__dirname, '../../data/meta.xml'));
