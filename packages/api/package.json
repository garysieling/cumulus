--- conflicted
+++ resolved
@@ -55,11 +55,8 @@
     "googleapis": "^29.0.0",
     "got": "^8.3.0",
     "http-aws-es": "^1.1.3",
-<<<<<<< HEAD
+    "jsonwebtoken": "^8.4.0",
     "knex": "^0.15.2",
-=======
-    "jsonwebtoken": "^8.4.0",
->>>>>>> 7e524fc0
     "lambda-proxy-utils": "^1.4.0",
     "lodash.chunk": "^4.2.0",
     "lodash.clonedeep": "^4.5.0",
