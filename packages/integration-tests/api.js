--- conflicted
+++ resolved
@@ -255,12 +255,6 @@
   getGranule,
   postBulkDelete,
   reingestGranule,
-<<<<<<< HEAD
-  removeFromCMR
-=======
   removeFromCMR,
-  applyWorkflow,
-  getExecution,
   getExecutionStatus
->>>>>>> 8e2d3ace
 };