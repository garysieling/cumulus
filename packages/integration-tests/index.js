--- conflicted
+++ resolved
@@ -29,11 +29,7 @@
 const sfnStep = require('./sfnStep');
 const api = require('./api/api');
 const rulesApi = require('./api/rules');
-<<<<<<< HEAD
-const granulesApi = require('./api/granules');
-=======
 const executionsApi = require('./api/executions');
->>>>>>> 2f74d99f
 const cmr = require('./cmr.js');
 const lambda = require('./lambda');
 const granule = require('./granule.js');
@@ -697,11 +693,8 @@
 module.exports = {
   api,
   rulesApi,
-<<<<<<< HEAD
   granulesApi,
-=======
   executionsApi,
->>>>>>> 2f74d99f
   buildWorkflow,
   testWorkflow,
   executeWorkflow,
