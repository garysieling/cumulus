--- conflicted
+++ resolved
@@ -395,7 +395,6 @@
 }
 
 /**
-<<<<<<< HEAD
  * Fetch a list of providers from the Cumulus API
  *
  * @param {Object} params - params
@@ -508,7 +507,9 @@
   });
 
   return payload;
-=======
+}
+
+/**
  * Update a collection in Cumulus via the API
  *
  * @param {Object} params - params
@@ -560,7 +561,6 @@
       }
     }
   });
->>>>>>> a070f7aa
 }
 
 module.exports = {
