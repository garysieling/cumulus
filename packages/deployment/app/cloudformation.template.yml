--- conflicted
+++ resolved
@@ -15,15 +15,12 @@
     Description: 'Email used to login to a private docker repository (not required)'
     Default: ""
     NoEcho: true
-<<<<<<< HEAD
-=======
 {{#if vpc}}
   DBSecurityGroup:
     Type: String
     Description: 'Security Group deployed by the db stack'
     NoEcho: true
 {{/if}}
->>>>>>> d6967df4
 {{#if es.name}}
   {{es.name}}DomainEndpoint:
     Type: String
@@ -113,14 +110,10 @@
         {{@key}}DynamoDB: {{../../prefix}}-{{@key}}
       {{/each}}
       {{# if ../vpc }}
-<<<<<<< HEAD
-        SecurityGroupId: {{../vpc.securityGroup}}
-=======
         SecurityGroupId:
           Fn::GetAtt: 
             - SecurityGroup
             - GroupId
->>>>>>> d6967df4
       {{/if}}
       TemplateURL: {{this.url}}
 {{/ifNotEquals}}
@@ -487,13 +480,9 @@
     {{# if ../vpc }}
       VpcConfig:
         SecurityGroupIds:
-<<<<<<< HEAD
-          - {{../vpc.securityGroup}}
-=======
           - Fn::GetAtt: 
             - SecurityGroup
             - GroupId
->>>>>>> d6967df4
         SubnetIds:
         {{#each ../vpc.subnets}}
           - {{this}}
@@ -568,8 +557,6 @@
   #################################################
   # ECS config BEGIN
   #################################################
-<<<<<<< HEAD
-=======
 {{# if vpc }}
   SecurityGroup:
     Type: AWS::EC2::SecurityGroup
@@ -614,7 +601,6 @@
   {{/if}}
 {{/if}}
 
->>>>>>> d6967df4
 {{# if iams.instanceProfile}}
   CumulusECSCluster:
     Type: AWS::ECS::Cluster
@@ -627,14 +613,9 @@
     {{/if}}
     {{# if vpc.securityGroup}}
       SecurityGroups:
-<<<<<<< HEAD
-        - {{vpc.securityGroup}}
-    {{/if}}
-=======
         - Fn::GetAtt:
           - SecurityGroup
           - GroupId
->>>>>>> d6967df4
        {{# if ecs.efs.mount}}
         - Fn::ImportValue:
             "{{prefix}}-EFSSecurityGroup"
