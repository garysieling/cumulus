--- conflicted
+++ resolved
@@ -24,15 +24,12 @@
 
 'use strict';
 
-<<<<<<< HEAD
+
 const { zipObject } = require('lodash');
-
 const { Kes, utils } = require('kes');
 const fs = require('fs-extra');
-=======
-const { Kes } = require('kes');
 const Handlebars = require('handlebars');
->>>>>>> a7e9b33c
+
 const path = require('path');
 const Lambda = require('./lambda');
 const { crypto } = require('./crypto');
