--- conflicted
+++ resolved
@@ -21,23 +21,6 @@
     ]
   },
   "dependencies": {
-<<<<<<< HEAD
-    "@cumulus/api": "^1.5.2",
-    "@cumulus/common": "^1.5.2",
-    "@cumulus/deployment": "^1.5.2",
-    "@cumulus/discover-granules": "^1.5.2",
-    "@cumulus/discover-pdrs": "^1.5.2",
-    "@cumulus/hello-world": "^1.5.2",
-    "@cumulus/integration-tests": "^1.5.2",
-    "@cumulus/parse-pdr": "^1.5.2",
-    "@cumulus/pdr-status-check": "^1.5.2",
-    "@cumulus/post-to-cmr": "^1.5.2",
-    "@cumulus/queue-granules": "^1.5.2",
-    "@cumulus/queue-pdrs": "^1.5.2",
-    "@cumulus/sf-sns-report": "^1.5.2",
-    "@cumulus/sync-granule": "^1.5.2",
-    "aws-sdk": "^2.241.1"
-=======
     "@cumulus/api": "^1.5.3",
     "@cumulus/common": "^1.5.3",
     "@cumulus/deployment": "^1.5.3",
@@ -53,7 +36,6 @@
     "@cumulus/sf-sns-report": "^1.5.3",
     "@cumulus/sync-granule": "^1.5.3",
     "aws-sdk": "^2.227.1"
->>>>>>> 65ed15a2
   },
   "devDependencies": {
     "eslint": "^4.19.1",
