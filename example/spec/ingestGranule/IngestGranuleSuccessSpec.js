--- conflicted
+++ resolved
@@ -61,12 +61,7 @@
   let executionName;
 
   beforeAll(async () => {
-<<<<<<< HEAD
-    const granuleId = randomStringFromRegex(granuleRegex);
-
-=======
     console.log('Starting ingest test');
->>>>>>> f4c1350d
     const inputPayloadJson = fs.readFileSync(inputPayloadFilename, 'utf8');
     inputPayload = await setupTestGranuleForIngest(config.bucket, inputPayloadJson, testDataGranuleId, granuleRegex);
 
