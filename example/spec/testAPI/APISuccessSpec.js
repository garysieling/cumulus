--- conflicted
+++ resolved
@@ -147,14 +147,9 @@
         prefix: config.stackName,
         granuleId: inputPayload.granules[0].granuleId
       });
-<<<<<<< HEAD
+
       const existsInCMR = await conceptExists(granule.cmrLink);
 
-=======
-      cmrLink = granule.cmrLink;
-
-      const existsInCMR = await conceptExists(cmrLink);
->>>>>>> 7ca1a007
       expect(existsInCMR).toEqual(true);
 
       // Remove the granule from CMR
