--- conflicted
+++ resolved
@@ -382,16 +382,14 @@
   stackName: jk
   stackNameNoDash: jk
 
-<<<<<<< HEAD
 jk2:
   stackName: jk2
   stackNameNoDash: jk2
-=======
+
 mboyd-test:
   stackName: mboyd-test
   stackNameNoDash: mboydTest
 
 mboyd-int:
   stackName: mboyd-int
-  stackNameNoDash: mboydInt
->>>>>>> 77b97046
+  stackNameNoDash: mboydInt