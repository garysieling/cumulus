version: 2

jobs:
  build_and_test:
    docker:
      - image: cumuluss/circleci:node-6.10
      - name: localstack
        image: localstack/localstack
    working_directory: ~/project
    steps:
      - checkout

      - restore_cache:
          keys:
            - core-{{ checksum "lerna.json" }}-{{ checksum "package.json" }}
            - core-

      - run:
          name: core installation
          command: |
            yarn install

            # generate global hash
            ./node_modules/.bin/lerna exec --concurrency 1 -- sha1sum package.json | awk '{print $1}' '' >> /home/circleci/project/global-hash

      - save_cache:
          paths:
            - ./node_modules
          key: core-{{ checksum "lerna.json" }}-{{ checksum "package.json" }}

      - restore_cache:
          keys:
            - packages-{{ checksum "global-hash" }}

      - restore_cache:
          keys:
            - cumulus-tasks-{{ checksum "global-hash" }}

      - restore_cache:
          keys:
            - gitc-tasks-{{ checksum "global-hash" }}

      - restore_cache:
          keys:
            - services-{{ checksum "global-hash" }}

      - run:
          name: Installing Dependencies
          command: |
            # start ftp
            sudo rm -rf /home/vsftpd
            sudo ln -s /home/circleci/project/packages/test-data /home/vsftpd
            sudo service vsftpd start || true

            # start http service
            sudo rm -rf /var/www/html
            sudo ln -s /home/circleci/project/.tmp-test-data /var/www/html
            sudo service apache2 start

            # start sftp service
            sudo bash /usr/sbin/sftp.sh user:password
            sudo cp -r /home/circleci/project/packages/test-data/* /home/user/

            yarn bootstrap-no-build

      - save_cache:
          key: packages-{{ checksum "global-hash" }}
          paths:
            - ./packages/deployment/node_modules
            - ./packages/pvl/node_modules
            - ./packages/test-data/node_modules
            - ./packages/api/node_modules
            - ./packages/common/node_modules
            - ./packages/cmrjs/node_modules
            - ./packages/ingest/node_modules
            - ./packages/integration-tests/node_modules
            - ./packages/task-debug/node_modules

      - save_cache:
          key: cumulus-tasks-{{ checksum "global-hash" }}
          paths:
            - ./cumulus/tasks/hello-world/node_modules
            - ./cumulus/tasks/discover-granules/node_modules
            - ./cumulus/tasks/discover-pdrs/node_modules
            - ./cumulus/tasks/parse-pdr/node_modules
            - ./cumulus/tasks/post-to-cmr/node_modules
            - ./cumulus/tasks/pdr-status-check/node_modules
            - ./cumulus/tasks/queue-granules/node_modules
            - ./cumulus/tasks/queue-pdrs/node_modules
            - ./cumulus/tasks/sync-granule/node_modules
            - ./cumulus/tasks/discover-s3-granules/node_modules

      - save_cache:
          key: gitc-tasks-{{ checksum "global-hash" }}
          paths:
            - ./cumulus/tasks/copy-idx-from-s3-to-efs/node_modules
            - ./cumulus/tasks/delete-ingest-tracking-data/node_modules
            - ./cumulus/tasks/delete-pdr-ftp/node_modules
            - ./cumulus/tasks/delete-pdr-s3/node_modules
            - ./cumulus/tasks/discover-cmr-granules/node_modules
            - ./cumulus/tasks/discover-http-tiles/node_modules
            - ./cumulus/tasks/dowload-activity-mock/node_modules
            - ./cumulus/tasks/filter-payload/node_modules
            - ./cumulus/tasks/generate-mrf/node_modules
            - ./cumulus/tasks/generate-pan/node_modules
            - ./cumulus/tasks/generate-pdrd/node_modules
            - ./cumulus/tasks/run-gdal/node_modules
            - ./cumulus/tasks/sync-http-urls/node_modules
            - ./cumulus/tasks/sync-wms/node_modules
            - ./cumulus/tasks/tee/node_modules
            - ./cumulus/tasks/trigger-ingest/node_modules
            - ./cumulus/tasks/trigger-mrf-gen/node_modules
            - ./cumulus/tasks/trigger-process-pdrs/node_modules
            - ./cumulus/tasks/validate-archives/node_modules
            - ./cumulus/tasks/discover-pdr/node_modules
            - ./cumulus/tasks/generate-pdr-file-list/node_modules
            - ./cumulus/tasks/validate-pdr/node_modules

      - save_cache:
          key: services-{{ checksum "global-hash" }}
          paths:
            - ./cumulus/services/sfn-scheduler/node_modules
            - ./cumulus/services/sfn-throttler/node_modules


      - run:
          name: Running Tests
          environment:
            LOCALSTACK_HOST: localstack
          command: yarn test

      - run:
          name: Running End to End Tests
          environment:
            LOCALSTACK_HOST: localstack
          command: yarn e2e

      - run:
          name: Running AWS Integration Tests
          command: |
            if [[ "$CIRCLE_BRANCH" =~ release-.* ]]; then
              sudo chown -R circleci:circleci /usr/local/bin

              # install cumulus-integration
              branch="${INTEGRATION_TEST_BRANCH:-master}"
              git clone -b ${branch} https://github.com/cumulus-nasa/cumulus-integration-tests.git ~/integration
              cd ~/integration
              yarn

              # extract list of cumulus packages used in the integration test
              cat package.json | jq '.dependencies | to_entries[] | select(.key | startswith("@cumulus")).key' > cumulus_integration_tests_packages.txt
              cd ~/project

              # run the build command on the packages used on the integration tests
              cat ../integration/cumulus_integration_tests_packages.txt | xargs -I % ./node_modules/.bin/lerna exec --scope % -- yarn build

              # run the yarn link on packages used on the integration tests
              cat ../integration/cumulus_integration_tests_packages.txt | xargs -I % ./node_modules/.bin/lerna exec --scope % -- yarn link
              cd ~/integration

              # run the yarn link package-name on the integration tests
              cat cumulus_integration_tests_packages.txt | xargs -I % yarn link %

              # deploy latest version of the packages to the aws
              yarn deploy

              # run the tests
              yarn test
            fi

      - run:
          name: Running eslint-ratchet
          command: ./bin/eslint-ratchet ci

  build_and_publish:
    docker:
      - image: circleci/node:6.10
    working_directory: ~/project
    steps:
      - checkout
      - run:
          name: Install Dependencies
          command: yarn

      - run:
          name: Publishing to NPM
          command: |
            echo "//registry.npmjs.org/:_authToken=${NPM_TOKEN}" > ~/.npmrc
            VERSION=$(cat lerna.json | jq .version --raw-output)
            ./node_modules/.bin/lerna publish --skip-git --repo-version $VERSION --yes --force-publish=*


workflows:
  version: 2
  build_test_deploy:
    jobs:
      - build_and_test
      - build_and_publish:
          requires:
            - build_and_test
          filters:
            branches:
<<<<<<< HEAD
              only: master
=======
              only: release 
>>>>>>> ec9bfa65
<|MERGE_RESOLUTION|>--- conflicted
+++ resolved
@@ -89,6 +89,7 @@
             - ./cumulus/tasks/queue-pdrs/node_modules
             - ./cumulus/tasks/sync-granule/node_modules
             - ./cumulus/tasks/discover-s3-granules/node_modules
+            - ./cumulus/tasks/sf-sns-report/node_modules
 
       - save_cache:
           key: gitc-tasks-{{ checksum "global-hash" }}
@@ -200,8 +201,4 @@
             - build_and_test
           filters:
             branches:
-<<<<<<< HEAD
-              only: master
-=======
-              only: release 
->>>>>>> ec9bfa65
+              only: master