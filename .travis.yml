--- conflicted
+++ resolved
@@ -143,13 +143,7 @@
     #     - DEPLOYMENT=cumulus-from-npm
     #     - USE_NPM_PACKAGES=true
 
-<<<<<<< HEAD
 # branches:
 #   only:
 #     - master
-=======
-branches:
-  only:
-    - master
-    - ^v\d+.*  # To build tag pushes for releases
->>>>>>> e384abbd
+#     - ^v\d+.*  # To build tag pushes for releases