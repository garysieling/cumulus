git:
  depth: 1

language: node_js

stages:
  - name: build cache
  - name: unit test
  - name: deploy integration test stack
  - name: integration tests
  - name: cleanup integration tests
  - name: deploy
    if: type != pull_request AND tag =~ ^v\d+
  - name: deployment test
    if: type != pull_request AND tag =~ ^v\d+

jobs:
  include:
    - name: "Build npm cache"
      stage: build cache
      install: true
      script: ./travis-ci/build-cache.sh


    - name: "eslint"
      stage: unit test
      install:
        - ./travis-ci/fetch-cache.sh
        - npm install
        - npm run bootstrap-no-build
<<<<<<< HEAD
      script: ./node_modules/.bin/eslint packages/api packages/cmrjs packages/ingest
=======
      script: ./node_modules/.bin/eslint packages/api packages/cmrjs packages/common
>>>>>>> 3ea83281
    - name: "Unit tests except API"
      stage: unit test
      services:
        - docker
      env:
        - LOCALSTACK_HOST=127.0.0.1
        - LOCAL_ES_HOST=127.0.0.1
      install:
        - ./travis-ci/fetch-cache.sh
        - npm install
        - npm run bootstrap-no-build
        - ./travis-ci/start-local-services.sh
      script: ./node_modules/.bin/nyc ./node_modules/.bin/lerna run test --ignore @cumulus/api
    - name: "API unit tests"
      stage: unit test
      services:
        - docker
      env:
        - LOCALSTACK_HOST=127.0.0.1
        - LOCAL_ES_HOST=127.0.0.1
      install:
        - ./travis-ci/fetch-cache.sh
        - npm install
        - npm run bootstrap-no-build
        - ./travis-ci/start-local-services.sh
      script: ./travis-ci/run-api-unit-tests.sh
    - name: "e2e tests"
      stage: unit test
      services:
        - docker
      env:
        - LOCALSTACK_HOST=127.0.0.1
        - LOCAL_ES_HOST=127.0.0.1
      install:
        - ./travis-ci/fetch-cache.sh
        - npm install
        - npm run bootstrap-no-build
        - ./travis-ci/start-local-services.sh
      script: npm run e2e

    - name: "Deploy Integration Test Stack"
      stage: deploy integration test stack
      if: commit_message !~ \[skip-integration-tests\] OR branch = master
      install:
        - ./travis-ci/fetch-cache.sh
        - npm install
        - npm run bootstrap-no-build
      script: ./travis-ci/travis_wait_new 50 ./travis-ci/init-integration-tests.sh
      after_failure: ./travis-ci/travis_wait_new 50 ./travis-ci/cleanup-integration-tests.sh

    - name: "Run integration tests"
      stage: integration tests
      if: commit_message !~ \[skip-integration-tests\] OR branch = master
      install:
        - ./travis-ci/fetch-cache.sh
        - npm install
        - npm run bootstrap-no-build
      script: ./travis-ci/travis_wait_new 50 ./travis-ci/run-integration-tests.sh
      after_failure: ./travis-ci/travis_wait_new 50 ./travis-ci/cleanup-integration-tests.sh

    - name: "Cleanup integration tests"
      stage: cleanup integration tests
      if: commit_message !~ \[skip-integration-tests\] OR branch = master
      script: ./travis-ci/travis_wait_new 50 ./travis-ci/cleanup-integration-tests.sh

    - name: "Deploy to NPM"
      stage: deploy
      install:
        - ./travis-ci/fetch-cache.sh
        - npm install
        - npm run bootstrap-no-build
      script: ./travis-ci/deploy-to-npm.sh
    - name: "Deploy to Github Pages"
      stage: deploy
      install: npm install
      script: ./travis-ci/deploy-to-github-pages.sh

    - name: "Run integration tests against deployed packages"
      stage: deployment test
      if: commit_message !~ \[skip-integration-tests\] OR branch = master
      install: true
      script: ./travis-ci/run-integration-tests.sh
      env:
        - DEPLOYMENT=cumulus-from-npm
        - USE_NPM_PACKAGES=true<|MERGE_RESOLUTION|>--- conflicted
+++ resolved
@@ -28,11 +28,7 @@
         - ./travis-ci/fetch-cache.sh
         - npm install
         - npm run bootstrap-no-build
-<<<<<<< HEAD
-      script: ./node_modules/.bin/eslint packages/api packages/cmrjs packages/ingest
-=======
-      script: ./node_modules/.bin/eslint packages/api packages/cmrjs packages/common
->>>>>>> 3ea83281
+      script: ./node_modules/.bin/eslint packages/api packages/cmrjs packages/common packages/ingest
     - name: "Unit tests except API"
       stage: unit test
       services:
